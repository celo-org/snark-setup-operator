use snark_setup_operator::{
    data_structs::{Ceremony, Response},
    error::ControlError,
};

use algebra::{Bls12_377, PairingEngine, BW6_761};
use anyhow::Result;
use ethers::core::k256::ecdsa::SigningKey;
use ethers::signers::LocalWallet;
use gumdrop::Options;
#[allow(unused_imports)]
use phase1_cli::*;
#[allow(unused_imports)]
use phase2_cli::*;
use reqwest::header::AUTHORIZATION;
use secrecy::ExposeSecret;
use setup_utils::{
    derive_rng_from_seed, from_slice, BatchExpMode, SubgroupCheckMode,
    DEFAULT_VERIFY_CHECK_INPUT_CORRECTNESS, DEFAULT_VERIFY_CHECK_OUTPUT_CORRECTNESS,
};
use snark_setup_operator::data_structs::{
    Chunk, ChunkMetadata, Contribution, ContributionMetadata,
};
use snark_setup_operator::error::{NewRoundError, VerifyTranscriptError};
use snark_setup_operator::utils::{
    backup_transcript, create_full_parameters, create_parameters_for_chunk,
    download_file_from_azure_async, get_authorization_value, get_content_length, load_transcript,
    read_hash_from_file, read_keys, remove_file_if_exists, save_transcript, string_to_phase, Phase,
    BEACON_HASH_LENGTH,
};
use std::{
    collections::HashSet,
    fs::{copy, File},
    io::Write,
    process,
};
use tracing::info;
use url::Url;

const RESPONSE_FILENAME: &str = "response";
const RESPONSE_PREFIX_FOR_AGGREGATION: &str = "response";
const RESPONSE_LIST_FILENAME: &str = "response_list";
const COMBINED_FILENAME: &str = "combined";
const COMBINED_HASH_FILENAME: &str = "combined.hash";
const COMBINED_VERIFIED_POK_AND_CORRECTNESS_FILENAME: &str =
    "combined_verified_pok_and_correctness";
const COMBINED_VERIFIED_POK_AND_CORRECTNESS_HASH_FILENAME: &str =
    "combined_verified_pok_and_correctness.hash";
const COMBINED_VERIFIED_POK_AND_CORRECTNESS_NEW_CHALLENGE_FILENAME: &str =
    "combined_new_verified_pok_and_correctness_new_challenge";
const COMBINED_VERIFIED_POK_AND_CORRECTNESS_NEW_CHALLENGE_HASH_FILENAME: &str =
    "combined_verified_pok_and_correctness_new_challenge.hash";
const NEW_CHALLENGE_FILENAME: &str = "new_challenge";
const NEW_CHALLENGE_HASH_FILENAME: &str = "new_challenge.hash";
const INITIAL_CHALLENGE_FILENAME: &str = "initial_challenge";
const INITIAL_CHALLENGE_HASH_FILENAME: &str = "initial_challenge.hash";
const COMBINED_NEW_CHALLENGE_FILENAME: &str = "combined_new_challenge";
const COMBINED_NEW_CHALLENGE_HASH_FILENAME: &str = "combined_new_challenge.hash";
const NEW_CHALLENGE_LIST_FILENAME: &str = "new_challenge_list";

#[derive(Debug, Options, Clone)]
pub struct AddParticipantOpts {
    help: bool,
    #[options(help = "participant ID", required)]
    pub participant_id: String,
}

#[derive(Debug, Options, Clone)]
pub struct RemoveParticipantOpts {
    help: bool,
    #[options(help = "participant ID", required)]
    pub participant_id: String,
}

#[derive(Debug, Options, Clone)]
pub struct SignalShutdownOpts {
    help: bool,
    #[options(help = "the signal")]
    pub shutdown_signal: bool,
}

#[derive(Debug, Options, Clone)]
pub struct UnlockParticipantOpts {
    help: bool,
    #[options(help = "participant ID", required)]
    pub participant_id: String,
}

#[derive(Debug, Options, Clone)]
pub struct NewRoundOpts {
    help: bool,
    #[options(help = "expected participants")]
    pub expected_participant: Vec<String>,
    #[options(help = "new participants")]
    pub new_participant: Vec<String>,
    #[options(help = "verify transcript")]
    pub verify_transcript: bool,
    #[options(help = "send shutdown signal")]
    pub do_not_send_shutdown_signal: bool,
    #[options(help = "delay time for shutdown signal", default = "1800")]
    pub shutdown_delay_time_in_secs: u64,
    #[options(help = "publish")]
    pub publish: bool,
}

#[derive(Debug, Options, Clone)]
pub struct ApplyBeaconOpts {
    help: bool,
    #[options(help = "beacon value", required)]
    pub beacon_hash: String,
    #[options(help = "expected participants")]
    pub expected_participant: Vec<String>,
}

#[derive(Debug, Options, Clone)]
pub struct RemoveLastContributionOpts {
    help: bool,
    #[options(help = "expected participant ID")]
    pub participant_id: String,
    #[options(help = "chunk index")]
    pub chunk_index: usize,
}

#[derive(Debug, Options, Clone)]
pub struct ControlOpts {
    help: bool,
    #[options(help = "phase to be run. Must be either phase1 or phase2")]
    pub phase: String,
    #[options(
        help = "the url of the coordinator API",
        default = "http://localhost:8080"
    )]
    pub coordinator_url: String,
    #[options(
        help = "the encrypted keys for the Plumo setup",
        default = "plumo.keys"
    )]
    pub keys_file: String,
    #[options(help = "read passphrase from stdin. THIS IS UNSAFE as it doesn't use pinentry!")]
    pub unsafe_passphrase: bool,
    #[options(help = "curve", default = "bw6")]
    pub curve: String,
    #[options(command, required)]
    pub command: Option<Command>,

    #[options(help = "chunk size. Only used for phase 2")]
    pub chunk_size: Option<usize>,
    #[options(help = "number powers used in phase 1. Only used for phase 2")]
    pub phase1_powers: Option<usize>,
    #[options(help = "file with prepared output from phase1. Only used for phase 2")]
    pub phase1_filename: Option<String>,
    #[options(help = "file with prepared circuit. Only used for phase 2")]
    pub circuit_filename: Option<String>,
    #[options(help = "initial query filename. Used only for phase2")]
    pub initial_query_filename: Option<String>,
    #[options(help = "initial full filename. Used only for phase2")]
    pub initial_full_filename: Option<String>,
}

pub struct Phase2Opts {
    pub chunk_size: usize,
    pub phase1_powers: usize,
    pub phase1_filename: String,
    pub circuit_filename: String,
    pub initial_query_filename: String,
    pub initial_full_filename: String,
}

impl Phase2Opts {
    pub fn new(opts: &ControlOpts) -> Result<Self> {
        Ok(Self {
            chunk_size: opts
                .chunk_size
                .expect("chunk_size must be used when running phase2"),
            phase1_powers: opts
                .phase1_powers
                .expect("phase1_powers must be used when running phase2"),
            phase1_filename: opts
                .phase1_filename
                .as_ref()
                .expect("phase1_filename must be used when running phase2")
                .to_string(),
            circuit_filename: opts
                .circuit_filename
                .as_ref()
                .expect("circuit_filename must be used when running phase2")
                .to_string(),
            initial_query_filename: opts
                .initial_query_filename
                .as_ref()
                .expect("initial_query_filename needed when running phase2")
                .to_string(),
            initial_full_filename: opts
                .initial_full_filename
                .as_ref()
                .expect("initial_full_filename needed when running phase2")
                .to_string(),
        })
    }
}

// The supported commands
#[derive(Debug, Options, Clone)]
pub enum Command {
    #[options(help = "adds a participant")]
    AddParticipant(AddParticipantOpts),
    RemoveParticipant(RemoveParticipantOpts),
    AddVerifier(AddParticipantOpts),
    RemoveVerifier(RemoveParticipantOpts),
    UnlockParticipantChunks(UnlockParticipantOpts),
    SignalShutdown(SignalShutdownOpts),
    NewRound(NewRoundOpts),
    ApplyBeacon(ApplyBeaconOpts),
    RemoveLastContribution(RemoveLastContributionOpts),
}

pub struct Control {
    pub phase: Phase,
    pub server_url: Url,
    pub private_key: LocalWallet,
    pub phase2_opts: Option<Phase2Opts>,
}

impl Control {
    pub fn new(opts: &ControlOpts, private_key: &[u8]) -> Result<Self> {
        let phase = string_to_phase(&opts.phase)?;
        let phase2_opts = if phase == Phase::Phase2 {
            Some(Phase2Opts::new(opts)?)
        } else {
            None
        };
        let private_key = LocalWallet::from(SigningKey::new(private_key)?);
        let control = Self {
            phase: phase,
            server_url: Url::parse(&opts.coordinator_url)?.join("ceremony")?,
            private_key,
            phase2_opts: phase2_opts,
        };
        Ok(control)
    }

    async fn add_participant(&self, participant_id: String) -> Result<()> {
        let mut ceremony = self.get_ceremony().await?;
        if ceremony
            .contributor_ids
            .contains(&participant_id.to_string())
        {
            return Err(ControlError::ParticipantAlreadyExistsError(
                participant_id.clone(),
                ceremony.contributor_ids.clone(),
            )
            .into());
        }
        ceremony.contributor_ids.push(participant_id.clone());
        info!("participants after adding: {:?}", ceremony.contributor_ids);
        self.put_ceremony(&ceremony).await?;
        Ok(())
    }

    async fn add_verifier(&self, participant_id: String) -> Result<()> {
        let mut ceremony = self.get_ceremony().await?;
        if ceremony.verifier_ids.contains(&participant_id.to_string()) {
            return Err(ControlError::ParticipantAlreadyExistsError(
                participant_id.clone(),
                ceremony.verifier_ids.clone(),
            )
            .into());
        }
        ceremony.verifier_ids.push(participant_id.clone());
        info!("verifiers after adding: {:?}", ceremony.verifier_ids);
        self.put_ceremony(&ceremony).await?;
        Ok(())
    }

    async fn get_ceremony(&self) -> Result<Ceremony> {
        let response = reqwest::get(self.server_url.as_str())
            .await?
            .error_for_status()?;
        let data = response.text().await?;
        let ceremony: Ceremony = serde_json::from_str::<Response<Ceremony>>(&data)?.result;
        Ok(ceremony)
    }

    fn backup_ceremony(&self, ceremony: &Ceremony) -> Result<()> {
        let filename = format!("ceremony_{}", chrono::Utc::now().timestamp_nanos());
        let mut file = File::create(filename)?;
        file.write_all(serde_json::to_string_pretty(ceremony)?.as_bytes())?;

        Ok(())
    }

    async fn put_ceremony(&self, ceremony: &Ceremony) -> Result<()> {
        self.backup_ceremony(ceremony)?;
        let client = reqwest::Client::new();
        let authorization = get_authorization_value(&self.private_key, "PUT", "ceremony")?;
        client
            .put(self.server_url.as_str())
            .header(AUTHORIZATION, authorization)
            .json(ceremony)
            .send()
            .await?
            .error_for_status()?;
        Ok(())
    }

    async fn remove_participant(&self, participant_id: String) -> Result<()> {
        let mut ceremony = self.get_ceremony().await?;
        self.backup_ceremony(&ceremony)?;
        if !ceremony
            .contributor_ids
            .contains(&participant_id.to_string())
        {
            return Err(ControlError::ParticipantDoesNotExistError(
                participant_id.clone(),
                ceremony.contributor_ids.clone(),
            )
            .into());
        }
        ceremony.contributor_ids.retain(|x| *x != participant_id);
        for (chunk_index, chunk) in ceremony.chunks.iter_mut().enumerate() {
            // If the participant is currently holding the lock, release it and continue.
            if chunk.lock_holder == Some(participant_id.to_string()) {
                info!(
                    "chunk {} is locked by the participant, releasing it",
                    chunk_index
                );
                chunk.lock_holder = None;
                continue;
            }
            // Otherwise, check if they contributed in the past and clean it up.
            let mut contribution_index = None;
            for (index, contribution) in chunk.contributions.iter().enumerate() {
                // The first contribution is always the result of initialization, so no need to process it.
                if index == 0 {
                    continue;
                }
                if contribution.contributor_id()? == participant_id {
                    contribution_index = Some(index);
                    break;
                }
            }
            if let Some(contribution_index) = contribution_index {
                info!("chunk {} has a contribution from the participant at index {}, deleting it and its descendants", chunk_index, contribution_index);
                chunk.lock_holder = None;
                chunk.contributions.drain(contribution_index..);
            }
        }
        self.put_ceremony(&ceremony).await?;
        Ok(())
    }

    async fn remove_verifier(&self, participant_id: String) -> Result<()> {
        let mut ceremony = self.get_ceremony().await?;
        self.backup_ceremony(&ceremony)?;
        if !ceremony.verifier_ids.contains(&participant_id.to_string()) {
            return Err(ControlError::ParticipantDoesNotExistError(
                participant_id.clone(),
                ceremony.verifier_ids.clone(),
            )
            .into());
        }
        ceremony.verifier_ids.retain(|x| *x != participant_id);
        for (chunk_index, chunk) in ceremony.chunks.iter_mut().enumerate() {
            // If the verifier is currently holding the lock, release it and continue.
            if chunk.lock_holder == Some(participant_id.to_string()) {
                info!(
                    "chunk {} is locked by the participant, releasing it",
                    chunk_index
                );
                chunk.lock_holder = None;
                continue;
            }
        }
        self.put_ceremony(&ceremony).await?;
        Ok(())
    }

    async fn unlock_participant(&self, participant_id: String) -> Result<()> {
        let mut ceremony = self.get_ceremony().await?;
        let chunk_ids = ceremony
            .chunks
            .iter_mut()
            .map(|c| {
                if participant_id == "all" || c.lock_holder == Some(participant_id.clone()) {
                    c.lock_holder = None;
                    Some(c.chunk_id.clone())
                } else {
                    None
                }
            })
            .filter_map(|e| e)
            .collect::<Vec<_>>();
        info!("chunk IDs unlocked: {:?}", chunk_ids);
        self.put_ceremony(&ceremony).await?;
        Ok(())
    }

    async fn combine_and_verify_round<E: PairingEngine>(&self, ceremony: &Ceremony) -> Result<()> {
        let mut response_list_file = File::create(RESPONSE_LIST_FILENAME)?;
        info!("Verifying round {}", ceremony.round);
        for (chunk_index, contribution) in ceremony
            .chunks
            .iter()
            .enumerate()
            .map(|(chunk_index, chunk)| (chunk_index, chunk.contributions.iter().last().unwrap()))
        {
            //let parameters = create_parameters_for_chunk::<E>(&ceremony.parameters, chunk_index)?;
            remove_file_if_exists(RESPONSE_FILENAME)?;
            let contributed_location = contribution.contributed_location()?;
            info!("Downloading chunk {}", chunk_index);
            download_file_from_azure_async(
                &contributed_location,
                get_content_length(&contributed_location).await?,
                RESPONSE_FILENAME,
            )
            .await?;
            info!("Downloaded chunk {}", chunk_index);
            let response_filename = format!("{}_{}", RESPONSE_PREFIX_FOR_AGGREGATION, chunk_index);
            copy(RESPONSE_FILENAME, &response_filename)?;
            response_list_file.write(format!("{}\n", response_filename).as_bytes())?;
        }
        drop(response_list_file);
        remove_file_if_exists(COMBINED_FILENAME)?;
        let parameters = create_parameters_for_chunk::<E>(&ceremony.parameters, 0)?;
        info!("Combining");
        if self.phase == Phase::Phase1 {
            phase1_cli::combine(RESPONSE_LIST_FILENAME, COMBINED_FILENAME, &parameters);
        } else {
            let phase2_opts = self
                .phase2_opts
                .as_ref()
                .expect("Phase 2 opts not found when running phase 2");
            phase2_cli::combine(
                &phase2_opts.initial_query_filename,
                &phase2_opts.initial_full_filename,
                RESPONSE_LIST_FILENAME,
                COMBINED_FILENAME,
                false,
            );
        }
        info!("Finished combining");
        let parameters = create_full_parameters::<E>(&ceremony.parameters)?;
        remove_file_if_exists(COMBINED_HASH_FILENAME)?;
        info!("Verifying round {}", ceremony.round);
        if self.phase == Phase::Phase1 {
            phase1_cli::transform_ratios(
                COMBINED_FILENAME,
                DEFAULT_VERIFY_CHECK_INPUT_CORRECTNESS,
                &parameters,
            );
        } else {
            let phase2_opts = self
                .phase2_opts
                .as_ref()
                .expect("phase 2 options not found running phase 2");
            remove_file_if_exists(NEW_CHALLENGE_LIST_FILENAME)?;
            remove_file_if_exists(INITIAL_CHALLENGE_FILENAME)?;
            remove_file_if_exists(INITIAL_CHALLENGE_HASH_FILENAME)?;
            remove_file_if_exists(COMBINED_NEW_CHALLENGE_FILENAME)?;
            remove_file_if_exists(COMBINED_NEW_CHALLENGE_HASH_FILENAME)?;
            phase2_cli::new_challenge(
                NEW_CHALLENGE_FILENAME,
                NEW_CHALLENGE_HASH_FILENAME,
                NEW_CHALLENGE_LIST_FILENAME,
                phase2_opts.chunk_size,
                &phase2_opts.phase1_filename,
                phase2_opts.phase1_powers,
                &phase2_opts.circuit_filename,
            );
            phase2_cli::combine(
                phase2_opts.initial_query_filename.as_ref(),
                phase2_opts.initial_full_filename.as_ref(),
                NEW_CHALLENGE_LIST_FILENAME,
                INITIAL_CHALLENGE_FILENAME,
                true,
            );
            phase2_cli::verify(
                INITIAL_CHALLENGE_FILENAME,
                INITIAL_CHALLENGE_HASH_FILENAME,
                DEFAULT_VERIFY_CHECK_INPUT_CORRECTNESS,
                COMBINED_FILENAME,
                COMBINED_HASH_FILENAME,
                DEFAULT_VERIFY_CHECK_OUTPUT_CORRECTNESS,
                COMBINED_NEW_CHALLENGE_FILENAME,
                COMBINED_NEW_CHALLENGE_HASH_FILENAME,
                SubgroupCheckMode::Auto,
                true,
            );
        }
        info!("Verified round {}", ceremony.round);

        Ok(())
    }

    async fn new_round<E: PairingEngine>(
        &self,
        expected_participants: &[String],
        new_participants: &[String],
        verify_transcript: bool,
        send_shutdown_signal: bool,
        shutdown_delay_time_in_secs: u64,
        publish: bool,
    ) -> Result<()> {
        info!("Backing up transcript");
        let mut transcript = load_transcript()?;
        backup_transcript(&transcript)?;

        let mut ceremony = self.get_ceremony().await?;
        if let Some(round) = transcript.rounds.iter().last() {
            if round.round == ceremony.round {
                return Err(NewRoundError::RoundSameError(round.round).into());
            }
        }
        let expected_participants_set: HashSet<_> = expected_participants.iter().cloned().collect();
        let current_participants_set: HashSet<_> =
            ceremony.contributor_ids.iter().cloned().collect();
        if current_participants_set != expected_participants_set {
            return Err(NewRoundError::DifferentExpectedParticipantsError(
                current_participants_set,
                expected_participants_set,
            )
            .into());
        }
        info!("Backing up ceremony");
        self.backup_ceremony(&ceremony)?;
        transcript.rounds.push(ceremony.clone());
        if verify_transcript {
            info!("Verifying transcript");
            self.combine_and_verify_round::<E>(&ceremony).await?;
            info!("Verified transcript");
        }
        let new_chunks = ceremony
            .chunks
            .iter()
            .map(|c| {
                let last_contribution = c.contributions.iter().last().unwrap();
                Chunk {
                    chunk_id: c.chunk_id.clone(),
                    lock_holder: None,
                    metadata: Some(ChunkMetadata {
                        lock_holder_time: None,
                    }),
                    contributions: vec![Contribution {
                        metadata: Some(ContributionMetadata {
                            contributed_time: None,
                            contributed_lock_holder_time: None,
                            verified_time: None,
                            verified_lock_holder_time: None,
                        }),
                        verified: true,
                        verifier_id: last_contribution.verifier_id.clone(),
                        verified_location: last_contribution.verified_location.clone(),
                        verified_data: last_contribution.verified_data.clone(),
                        contributor_id: None,
                        contributed_location: None,
                        contributed_data: None,
                    }],
                }
            })
            .collect::<Vec<_>>();
        ceremony.round += 1;
        ceremony.chunks = new_chunks;
        ceremony.contributor_ids = new_participants.to_vec();

        if publish {
            info!("Publishing new round");
            if send_shutdown_signal {
                self.signal_shutdown(true).await?;
                ceremony.version += 1;
            }
            save_transcript(&transcript)?;
            if send_shutdown_signal {
                // Sleep for some time to allow contributors to shut down.
                tokio::time::delay_for(tokio::time::Duration::from_secs(
                    shutdown_delay_time_in_secs,
                ))
                .await;
                self.signal_shutdown(false).await?;
                ceremony.version += 1;
            }
            self.put_ceremony(&ceremony).await?;
        }
        Ok(())
    }

    async fn apply_beacon<E: PairingEngine>(
        &self,
        beacon_hash: &str,
        expected_participants: &[String],
    ) -> Result<()> {
        let mut transcript = load_transcript()?;
        backup_transcript(&transcript)?;

        let ceremony = self.get_ceremony().await?;
        transcript.rounds.push(ceremony.clone());
        let beacon_hash = hex::decode(beacon_hash)?;
        if beacon_hash.len() != BEACON_HASH_LENGTH {
            return Err(
                VerifyTranscriptError::BeaconHashWrongLengthError(beacon_hash.len()).into(),
            );
        }
        let expected_participants_set: HashSet<_> = expected_participants.iter().cloned().collect();
        let current_participants_set: HashSet<_> =
            ceremony.contributor_ids.iter().cloned().collect();
        if current_participants_set != expected_participants_set {
            return Err(NewRoundError::DifferentExpectedParticipantsError(
                current_participants_set,
                expected_participants_set,
            )
            .into());
        }

        // Generate combined file from transcript
        // Verify result if running phase 1
        self.combine_and_verify_round::<E>(&ceremony).await?;

        let parameters = create_full_parameters::<E>(&ceremony.parameters)?;
        remove_file_if_exists(COMBINED_HASH_FILENAME)?;
        remove_file_if_exists(COMBINED_VERIFIED_POK_AND_CORRECTNESS_FILENAME)?;
        remove_file_if_exists(COMBINED_VERIFIED_POK_AND_CORRECTNESS_HASH_FILENAME)?;
        let rng = derive_rng_from_seed(&from_slice(&beacon_hash));
        if self.phase == Phase::Phase1 {
            phase1_cli::contribute(
                COMBINED_FILENAME,
                COMBINED_HASH_FILENAME,
                COMBINED_VERIFIED_POK_AND_CORRECTNESS_FILENAME,
                COMBINED_VERIFIED_POK_AND_CORRECTNESS_HASH_FILENAME,
                DEFAULT_VERIFY_CHECK_INPUT_CORRECTNESS,
                BatchExpMode::Auto,
                &parameters,
                rng,
            );
        } else {
            phase2_cli::contribute(
                COMBINED_FILENAME,
                COMBINED_HASH_FILENAME,
                COMBINED_VERIFIED_POK_AND_CORRECTNESS_FILENAME,
                COMBINED_VERIFIED_POK_AND_CORRECTNESS_HASH_FILENAME,
                DEFAULT_VERIFY_CHECK_INPUT_CORRECTNESS,
                BatchExpMode::Direct,
                rng,
            );
        }
        info!("applied beacon, verifying");
        remove_file_if_exists(COMBINED_HASH_FILENAME)?;
        remove_file_if_exists(COMBINED_VERIFIED_POK_AND_CORRECTNESS_HASH_FILENAME)?;
        remove_file_if_exists(COMBINED_VERIFIED_POK_AND_CORRECTNESS_NEW_CHALLENGE_FILENAME)?;
        remove_file_if_exists(COMBINED_VERIFIED_POK_AND_CORRECTNESS_NEW_CHALLENGE_HASH_FILENAME)?;
<<<<<<< HEAD
        transform_pok_and_correctness(
            COMBINED_FILENAME,
            COMBINED_HASH_FILENAME,
            DEFAULT_VERIFY_CHECK_INPUT_CORRECTNESS,
            COMBINED_VERIFIED_POK_AND_CORRECTNESS_FILENAME,
            COMBINED_VERIFIED_POK_AND_CORRECTNESS_HASH_FILENAME,
            DEFAULT_VERIFY_CHECK_OUTPUT_CORRECTNESS,
            COMBINED_VERIFIED_POK_AND_CORRECTNESS_NEW_CHALLENGE_FILENAME,
            COMBINED_VERIFIED_POK_AND_CORRECTNESS_NEW_CHALLENGE_HASH_FILENAME,
            false,
            Some(SubgroupCheckMode::Auto),
            false,
            &parameters,
        );
        transform_ratios(
            COMBINED_VERIFIED_POK_AND_CORRECTNESS_NEW_CHALLENGE_FILENAME,
            DEFAULT_VERIFY_CHECK_INPUT_CORRECTNESS,
            &parameters,
        );
=======
        if self.phase == Phase::Phase1 {
            phase1_cli::transform_pok_and_correctness(
                COMBINED_FILENAME,
                COMBINED_HASH_FILENAME,
                DEFAULT_VERIFY_CHECK_INPUT_CORRECTNESS,
                COMBINED_VERIFIED_POK_AND_CORRECTNESS_FILENAME,
                COMBINED_VERIFIED_POK_AND_CORRECTNESS_HASH_FILENAME,
                DEFAULT_VERIFY_CHECK_OUTPUT_CORRECTNESS,
                COMBINED_VERIFIED_POK_AND_CORRECTNESS_NEW_CHALLENGE_FILENAME,
                COMBINED_VERIFIED_POK_AND_CORRECTNESS_NEW_CHALLENGE_HASH_FILENAME,
                SubgroupCheckMode::Auto,
                false,
                &parameters,
            );
            phase1_cli::transform_ratios(
                COMBINED_VERIFIED_POK_AND_CORRECTNESS_NEW_CHALLENGE_FILENAME,
                DEFAULT_VERIFY_CHECK_INPUT_CORRECTNESS,
                &parameters,
            );
        } else {
            phase2_cli::verify(
                COMBINED_FILENAME,
                COMBINED_HASH_FILENAME,
                DEFAULT_VERIFY_CHECK_INPUT_CORRECTNESS,
                COMBINED_VERIFIED_POK_AND_CORRECTNESS_FILENAME,
                COMBINED_VERIFIED_POK_AND_CORRECTNESS_HASH_FILENAME,
                DEFAULT_VERIFY_CHECK_OUTPUT_CORRECTNESS,
                COMBINED_VERIFIED_POK_AND_CORRECTNESS_NEW_CHALLENGE_FILENAME,
                COMBINED_VERIFIED_POK_AND_CORRECTNESS_NEW_CHALLENGE_HASH_FILENAME,
                SubgroupCheckMode::Auto,
                false,
            );
        }
>>>>>>> 1a4a12aa

        let response_hash_from_file =
            read_hash_from_file(COMBINED_VERIFIED_POK_AND_CORRECTNESS_HASH_FILENAME)?;
        transcript.beacon_hash = Some(hex::encode(&beacon_hash));
        transcript.final_hash = Some(response_hash_from_file);
        save_transcript(&transcript)?;
        Ok(())
    }

    async fn remove_last_contribution(
        &self,
        expected_participant_id: &str,
        chunk_index: usize,
    ) -> Result<()> {
        let mut ceremony = self.get_ceremony().await?;
        self.backup_ceremony(&ceremony)?;
        if !ceremony
            .contributor_ids
            .contains(&expected_participant_id.to_string())
        {
            return Err(ControlError::ParticipantDoesNotExistError(
                expected_participant_id.to_string(),
                ceremony.contributor_ids.clone(),
            )
            .into());
        }
        let participant_id_from_chunk = ceremony.chunks[chunk_index]
            .contributions
            .last()
            .unwrap()
            .contributor_id
            .as_ref()
            .unwrap();
        if participant_id_from_chunk != expected_participant_id {
            return Err(ControlError::ParticipantUnexpected(
                chunk_index,
                expected_participant_id.to_string(),
                participant_id_from_chunk.clone(),
            )
            .into());
        }
        ceremony.chunks[chunk_index].contributions = ceremony.chunks[chunk_index].contributions
            [..ceremony.chunks[chunk_index].contributions.len() - 1]
            .to_vec();
        self.put_ceremony(&ceremony).await?;
        Ok(())
    }

    async fn signal_shutdown(&self, shutdown_signal: bool) -> Result<()> {
        let mut ceremony = self.get_ceremony().await?;
        ceremony.shutdown_signal = shutdown_signal;
        info!("shutdown signal: {}", ceremony.shutdown_signal);
        self.put_ceremony(&ceremony).await?;
        Ok(())
    }
}

#[tokio::main]
async fn main() {
    tracing_subscriber::fmt().json().init();

    let main_opts: ControlOpts = ControlOpts::parse_args_default_or_exit();
    let (_, private_key, _) = read_keys(&main_opts.keys_file, main_opts.unsafe_passphrase, false)
        .expect("Should have loaded Plumo setup keys");

    let control = Control::new(&main_opts, private_key.expose_secret())
        .expect("Should have been able to create a control.");
    let command = main_opts.clone().command.unwrap_or_else(|| {
        eprintln!("No command was provided.");
        eprintln!("{}", ControlOpts::usage());
        process::exit(2)
    });

    (match command {
        Command::AddParticipant(opts) => control
            .add_participant(opts.participant_id)
            .await
            .expect("Should have run command successfully"),
        Command::RemoveParticipant(opts) => control
            .remove_participant(opts.participant_id)
            .await
            .expect("Should have run command successfully"),
        Command::AddVerifier(opts) => control
            .add_verifier(opts.participant_id)
            .await
            .expect("Should have run command successfully"),
        Command::RemoveVerifier(opts) => control
            .remove_verifier(opts.participant_id)
            .await
            .expect("Should have run command successfully"),
        Command::SignalShutdown(opts) => control
            .signal_shutdown(opts.shutdown_signal)
            .await
            .expect("Should have run command successfully"),
        Command::UnlockParticipantChunks(opts) => control
            .unlock_participant(opts.participant_id)
            .await
            .expect("Should have run command successfully"),
        Command::NewRound(opts) => match main_opts.curve.as_str() {
            "bw6" => {
                control
                    .new_round::<BW6_761>(
                        &opts.expected_participant,
                        &opts.new_participant,
                        opts.verify_transcript,
                        !opts.do_not_send_shutdown_signal,
                        opts.shutdown_delay_time_in_secs,
                        opts.publish,
                    )
                    .await
                    .expect("Should have run command successfully");
            }
            "bls12_377" => {
                control
                    .new_round::<Bls12_377>(
                        &opts.expected_participant,
                        &opts.new_participant,
                        opts.verify_transcript,
                        !opts.do_not_send_shutdown_signal,
                        opts.shutdown_delay_time_in_secs,
                        opts.publish,
                    )
                    .await
                    .expect("Should have run command successfully");
            }
            c => panic!("Unsupported curve {}", c),
        },
        Command::ApplyBeacon(opts) => match main_opts.curve.as_str() {
            "bw6" => {
                control
                    .apply_beacon::<BW6_761>(&opts.beacon_hash, &opts.expected_participant)
                    .await
                    .expect("Should have run command successfully");
            }
            "bls12_377" => {
                control
                    .apply_beacon::<Bls12_377>(&opts.beacon_hash, &opts.expected_participant)
                    .await
                    .expect("Should have run command successfully");
            }
            c => panic!("Unsupported curve {}", c),
        },
        Command::RemoveLastContribution(opts) => {
            control
                .remove_last_contribution(&opts.participant_id, opts.chunk_index)
                .await
                .expect("Should have run command successfully");
        }
    });
}<|MERGE_RESOLUTION|>--- conflicted
+++ resolved
@@ -646,27 +646,6 @@
         remove_file_if_exists(COMBINED_VERIFIED_POK_AND_CORRECTNESS_HASH_FILENAME)?;
         remove_file_if_exists(COMBINED_VERIFIED_POK_AND_CORRECTNESS_NEW_CHALLENGE_FILENAME)?;
         remove_file_if_exists(COMBINED_VERIFIED_POK_AND_CORRECTNESS_NEW_CHALLENGE_HASH_FILENAME)?;
-<<<<<<< HEAD
-        transform_pok_and_correctness(
-            COMBINED_FILENAME,
-            COMBINED_HASH_FILENAME,
-            DEFAULT_VERIFY_CHECK_INPUT_CORRECTNESS,
-            COMBINED_VERIFIED_POK_AND_CORRECTNESS_FILENAME,
-            COMBINED_VERIFIED_POK_AND_CORRECTNESS_HASH_FILENAME,
-            DEFAULT_VERIFY_CHECK_OUTPUT_CORRECTNESS,
-            COMBINED_VERIFIED_POK_AND_CORRECTNESS_NEW_CHALLENGE_FILENAME,
-            COMBINED_VERIFIED_POK_AND_CORRECTNESS_NEW_CHALLENGE_HASH_FILENAME,
-            false,
-            Some(SubgroupCheckMode::Auto),
-            false,
-            &parameters,
-        );
-        transform_ratios(
-            COMBINED_VERIFIED_POK_AND_CORRECTNESS_NEW_CHALLENGE_FILENAME,
-            DEFAULT_VERIFY_CHECK_INPUT_CORRECTNESS,
-            &parameters,
-        );
-=======
         if self.phase == Phase::Phase1 {
             phase1_cli::transform_pok_and_correctness(
                 COMBINED_FILENAME,
@@ -677,8 +656,9 @@
                 DEFAULT_VERIFY_CHECK_OUTPUT_CORRECTNESS,
                 COMBINED_VERIFIED_POK_AND_CORRECTNESS_NEW_CHALLENGE_FILENAME,
                 COMBINED_VERIFIED_POK_AND_CORRECTNESS_NEW_CHALLENGE_HASH_FILENAME,
-                SubgroupCheckMode::Auto,
-                false,
+                true, // subgroup check
+                Some(SubgroupCheckMode::Auto),
+                false, // ratio check
                 &parameters,
             );
             phase1_cli::transform_ratios(
@@ -700,7 +680,6 @@
                 false,
             );
         }
->>>>>>> 1a4a12aa
 
         let response_hash_from_file =
             read_hash_from_file(COMBINED_VERIFIED_POK_AND_CORRECTNESS_HASH_FILENAME)?;
