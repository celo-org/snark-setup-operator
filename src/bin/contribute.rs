use snark_setup_operator::data_structs::{
    ChunkDownloadInfo, ContributedData, ContributionUploadUrl, FilteredChunks, SignedData,
    UnlockBody, VerifiedData,
};
use snark_setup_operator::utils::{
    address_to_string, challenge_size, collect_processor_data, create_parameters_for_chunk,
    download_file_direct_async, download_file_from_azure_async, get_authorization_value,
    participation_mode_from_str, read_hash_from_file, read_keys, remove_file_if_exists,
    response_size, sign_json, upload_file_direct_async, upload_file_to_azure_async,
    upload_mode_from_str, write_attestation_to_file, ParticipationMode, UploadMode,
};
use snark_setup_operator::{
    data_structs::{Ceremony, Response},
    error::ContributeError,
};

use anyhow::Result;
use chrono::Duration;
use ethers::core::k256::ecdsa::SigningKey;
use ethers::signers::LocalWallet;
use gumdrop::Options;
use indicatif::{ProgressBar, ProgressStyle};
use lazy_static::lazy_static;
use panic_control::{spawn_quiet, ThreadResultExt};
use phase1::helpers::{batch_exp_mode_from_str, subgroup_check_mode_from_str};
use phase1_cli::{contribute, transform_pok_and_correctness};
use rand::prelude::SliceRandom;
use reqwest::header::{AUTHORIZATION, CONTENT_LENGTH};
use secrecy::{ExposeSecret, SecretVec};
use setup_utils::{
    derive_rng_from_seed, upgrade_correctness_check_config, BatchExpMode, SubgroupCheckMode,
    DEFAULT_CONTRIBUTE_CHECK_INPUT_CORRECTNESS, DEFAULT_VERIFY_CHECK_INPUT_CORRECTNESS,
    DEFAULT_VERIFY_CHECK_OUTPUT_CORRECTNESS,
};
use std::collections::{HashMap, HashSet};
use std::ops::Deref;
use std::sync::atomic::{AtomicBool, AtomicU8, Ordering::SeqCst};
use std::sync::RwLock;
use tokio::time::Instant;
use tracing::{debug, error, info, warn};
use tracing_subscriber::EnvFilter;
use url::Url;
use zexe_algebra::{PairingEngine, BW6_761};

const CHALLENGE_FILENAME: &str = "challenge";
const CHALLENGE_HASH_FILENAME: &str = "challenge.hash";
const RESPONSE_FILENAME: &str = "response";
const RESPONSE_HASH_FILENAME: &str = "response.hash";
const NEW_CHALLENGE_FILENAME: &str = "new_challenge";
const NEW_CHALLENGE_HASH_FILENAME: &str = "new_challenge.hash";

const DELAY_AFTER_ERROR_DURATION_SECS: i64 = 60;
const DELAY_WAIT_FOR_PIPELINE_SECS: i64 = 5;
const DELAY_POLL_CEREMONY_SECS: i64 = 5;

lazy_static! {
    static ref PIPELINE: RwLock<HashMap<PipelineLane, Vec<String>>> = {
        let mut map = HashMap::new();
        map.insert(PipelineLane::Download, Vec::new());
        map.insert(PipelineLane::Process, Vec::new());
        map.insert(PipelineLane::Upload, Vec::new());
        RwLock::new(map)
    };
    static ref SEED: RwLock<Option<SecretVec<u8>>> = RwLock::new(None);
    static ref EXITING: AtomicBool = AtomicBool::new(false);
    static ref SHOULD_UPDATE_STATUS: AtomicBool = AtomicBool::new(true);
    static ref EXIT_SIGNAL: AtomicU8 = AtomicU8::new(0);
}

#[derive(Debug, Options, Clone)]
pub struct ContributeOpts {
    pub help: bool,
    #[options(
        help = "the url of the coordinator API",
        default = "http://localhost:8080"
    )]
    pub coordinator_url: String,
    #[options(
        help = "the encrypted keys for the Plumo setup",
        default = "plumo.keys"
    )]
    pub keys_path: String,
    #[options(
        help = "the attestation for the Plumo setup",
        default = "plumo.attestation"
    )]
    pub attestation_path: String,
    #[options(
        help = "the log path of the Plumo setup",
        default = "./snark-setup.log"
    )]
    pub log_path: String,
    #[options(
        help = "the storage upload mode",
        default = "auto",
        parse(try_from_str = "upload_mode_from_str")
    )]
    pub upload_mode: UploadMode,
    #[options(
        help = "participation mode",
        default = "contribute",
        parse(try_from_str = "participation_mode_from_str")
    )]
    pub participation_mode: ParticipationMode,
    #[options(help = "don't use pipelining")]
    pub disable_pipelining: bool,
    #[options(help = "maximum tasks in the download lane", default = "1")]
    pub max_in_download_lane: usize,
    #[options(help = "maximum tasks in the process lane", default = "1")]
    pub max_in_process_lane: usize,
    #[options(help = "maximum tasks in the upload lane", default = "1")]
    pub max_in_upload_lane: usize,
    #[options(
        help = "number of threads to leave free for other tasks",
        default = "0"
    )]
    pub free_threads: usize,
    #[options(
        help = "whether to always check whether incoming challenges are in correct subgroup and non-zero",
        default = "false"
    )]
    pub force_correctness_checks: bool,
    #[options(
        help = "which batch exponentiation version to use",
        default = "auto",
        parse(try_from_str = "batch_exp_mode_from_str")
    )]
    pub batch_exp_mode: BatchExpMode,
    #[options(
        help = "which subgroup check version to use",
        default = "auto",
        parse(try_from_str = "subgroup_check_mode_from_str")
    )]
    pub subgroup_check_mode: SubgroupCheckMode,
    #[options(
        help = "whether to disable benchmarking data collection",
        default = "false"
    )]
    pub disable_sysinfo: bool,
    #[options(help = "exit when finished contributing for the first time")]
    pub exit_when_finished_contributing: bool,
    #[options(help = "read passphrase from stdin. THIS IS UNSAFE as it doesn't use pinentry!")]
    pub unsafe_passphrase: bool,
}

#[derive(Debug, Clone, PartialEq, Eq, Hash)]
pub enum PipelineLane {
    Download,
    Process,
    Upload,
}

impl std::fmt::Display for PipelineLane {
    fn fmt(&self, f: &mut std::fmt::Formatter) -> std::fmt::Result {
        write!(f, "{:?}", self)
    }
}

#[derive(Clone)]
pub struct Contribute {
    pub server_url: Url,
    pub participant_id: String,
    pub private_key: LocalWallet,
    pub upload_mode: UploadMode,
    pub participation_mode: ParticipationMode,
    pub max_in_download_lane: usize,
    pub max_in_process_lane: usize,
    pub max_in_upload_lane: usize,
    pub challenge_filename: String,
    pub challenge_hash_filename: String,
    pub response_filename: String,
    pub response_hash_filename: String,
    pub new_challenge_filename: String,
    pub new_challenge_hash_filename: String,
    pub disable_pipelining: bool,
    pub force_correctness_checks: bool,
    pub batch_exp_mode: BatchExpMode,
    pub subgroup_check_mode: SubgroupCheckMode,
    pub disable_sysinfo: bool,
    pub exit_when_finished_contributing: bool,

    // This is the only mutable state we hold.
    pub chosen_chunk_id: Option<String>,
}

impl Contribute {
    pub fn new(opts: &ContributeOpts, private_key: &[u8]) -> Result<Self> {
        let private_key = LocalWallet::from(SigningKey::new(private_key)?);
        let contribute = Self {
            server_url: Url::parse(&opts.coordinator_url)?,
            participant_id: address_to_string(&private_key.address()),
            private_key,
            upload_mode: opts.upload_mode,
            participation_mode: opts.participation_mode,
            max_in_download_lane: opts.max_in_download_lane,
            max_in_process_lane: opts.max_in_process_lane,
            max_in_upload_lane: opts.max_in_upload_lane,
            challenge_filename: CHALLENGE_FILENAME.to_string(),
            challenge_hash_filename: CHALLENGE_HASH_FILENAME.to_string(),
            response_filename: RESPONSE_FILENAME.to_string(),
            response_hash_filename: RESPONSE_HASH_FILENAME.to_string(),
            new_challenge_filename: NEW_CHALLENGE_FILENAME.to_string(),
            new_challenge_hash_filename: NEW_CHALLENGE_HASH_FILENAME.to_string(),
            disable_pipelining: opts.disable_pipelining,
            force_correctness_checks: opts.force_correctness_checks,
            batch_exp_mode: opts.batch_exp_mode,
            subgroup_check_mode: opts.subgroup_check_mode,
            disable_sysinfo: opts.disable_sysinfo,
            exit_when_finished_contributing: opts.exit_when_finished_contributing,

            chosen_chunk_id: None,
        };
        Ok(contribute)
    }

    pub fn clone_with_new_filenames(&self, index: usize) -> Self {
        let mut cloned = self.clone();
        cloned.challenge_filename = format!("{}_{}", self.challenge_filename, index);
        cloned.challenge_hash_filename = format!("{}_{}", self.challenge_hash_filename, index);
        cloned.response_filename = format!("{}_{}", self.response_filename, index);
        cloned.response_hash_filename = format!("{}_{}", self.response_hash_filename, index);
        cloned.new_challenge_filename = format!("{}_{}", self.new_challenge_filename, index);
        cloned.new_challenge_hash_filename =
            format!("{}_{}", self.new_challenge_hash_filename, index);

        cloned
    }

    async fn run_ceremony_initialization_and_get_max_locks(&self) -> Result<u64> {
        let ceremony = self.get_chunk_info().await?;
        self.release_locked_chunks(&ceremony).await?;

        Ok(ceremony.max_locks)
    }

    async fn wait_for_status_update_signal(&self) {
        loop {
            if SHOULD_UPDATE_STATUS.load(SeqCst) {
                SHOULD_UPDATE_STATUS.store(false, SeqCst);
                return;
            }
            tokio::time::delay_for(
                Duration::seconds(DELAY_POLL_CEREMONY_SECS)
                    .to_std()
                    .expect("Should have converted duration to standard"),
            )
            .await;
        }
    }

    fn set_status_update_signal(&self) {
        SHOULD_UPDATE_STATUS.store(true, SeqCst);
    }

    async fn run_and_catch_errors<E: PairingEngine>(&self) -> Result<()> {
        let delay_after_error_duration =
            Duration::seconds(DELAY_AFTER_ERROR_DURATION_SECS).to_std()?;
        let progress_bar = ProgressBar::new(0);
        let progress_style = ProgressStyle::default_bar()
            .template(
                "{spinner:.green} [{elapsed_precise}] [{bar:20.cyan/blue}] {pos}/{len} {wide_msg}",
            )
            .progress_chars("#>-");
        progress_bar.enable_steady_tick(1000);
        progress_bar.set_style(progress_style);
        progress_bar.println(
            "Contributing! Please unmount and remove the USB drive containing your keys now.",
        );
        progress_bar.set_message("Getting initial data from the server...");
        let max_locks_from_ceremony;
        loop {
            let max_locks = self.run_ceremony_initialization_and_get_max_locks().await;
            match max_locks {
                Ok(max_locks) => {
                    max_locks_from_ceremony = max_locks;
                    break;
                }
                Err(e) => {
                    warn!("Got error from ceremony initialization: {}", e);
                    progress_bar
                        .set_message(&format!("Got error from ceremony initialization: {}", e));
                    tokio::time::delay_for(delay_after_error_duration).await;
                }
            }
        }
        let total_tasks = if self.disable_pipelining {
            1
        } else {
            std::cmp::min(
                self.max_in_download_lane + self.max_in_process_lane + self.max_in_upload_lane,
                max_locks_from_ceremony as usize,
            )
        };
        let mut futures = vec![];

        let updater = self.clone();
        tokio::spawn(async move {
            loop {
                match updater.status_updater(progress_bar.clone()).await {
                    Ok(true) => {
                        EXITING.store(true, SeqCst);
                        return;
                    }
                    Ok(false) => {}
                    Err(e) => {
                        warn!("Got error from updater: {}", e);
                        progress_bar.set_message(&format!(
                            "Could not update status: {}",
                            e.to_string().trim()
                        ));
                    }
                }
                updater.wait_for_status_update_signal().await;
            }
        });
        for i in 0..total_tasks {
            let delay_duration = Duration::seconds(DELAY_AFTER_ERROR_DURATION_SECS).to_std()?;
            let mut cloned = self.clone_with_new_filenames(i);
            let jh = tokio::spawn(async move {
                loop {
                    let result = cloned.run::<E>().await;
                    if EXITING.load(SeqCst) {
                        return;
                    }
                    match result {
                        Ok(_) => {}
                        Err(e) => {
                            warn!("Got error from run: {}, retrying...", e);
                            if let Some(chunk_id) = cloned.chosen_chunk_id.as_ref() {
                                if cloned
                                    .remove_chunk_id_from_lane_if_exists(
                                        &PipelineLane::Download,
                                        &chunk_id,
                                    )
                                    .expect("Should have removed chunk ID from lane")
                                {
                                    let _ =
                                        cloned.unlock_chunk(&chunk_id, Some(e.to_string())).await;
                                }
                                if cloned
                                    .remove_chunk_id_from_lane_if_exists(
                                        &PipelineLane::Process,
                                        &chunk_id,
                                    )
                                    .expect("Should have removed chunk ID from lane")
                                {
                                    let _ =
                                        cloned.unlock_chunk(&chunk_id, Some(e.to_string())).await;
                                }
                                if cloned
                                    .remove_chunk_id_from_lane_if_exists(
                                        &PipelineLane::Upload,
                                        &chunk_id,
                                    )
                                    .expect("Should have removed chunk ID from lane")
                                {
                                    let _ =
                                        cloned.unlock_chunk(&chunk_id, Some(e.to_string())).await;
                                }
                                cloned.set_status_update_signal();
                            }
                        }
                    }
                    tokio::time::delay_for(delay_duration).await;
                }
            });
            futures.push(jh);
        }

        futures::future::try_join_all(futures).await?;

        Ok(())
    }

    async fn wait_for_available_spot_in_lane(&self, lane: &PipelineLane) -> Result<()> {
        let max_in_lane = match *lane {
            PipelineLane::Download => self.max_in_download_lane,
            PipelineLane::Process => self.max_in_process_lane,
            PipelineLane::Upload => self.max_in_upload_lane,
        };
        loop {
            if EXITING.load(SeqCst) {
                return Err(ContributeError::GotExitSignalError.into());
            }
            {
                let pipeline = PIPELINE
                    .read()
                    .expect("Should have opened pipeline for reading");
                if pipeline
                    .get(lane)
                    .ok_or(ContributeError::LaneWasNullError(lane.to_string()))?
                    .len()
                    < max_in_lane
                {
                    return Ok(());
                }
            }
            tokio::time::delay_for(Duration::seconds(DELAY_WAIT_FOR_PIPELINE_SECS).to_std()?).await;
        }
    }

    fn get_pipeline_snapshot(&self) -> Result<HashMap<PipelineLane, Vec<String>>> {
        let pipeline = PIPELINE
            .read()
            .expect("Should have opened pipeline for reading");

        Ok(pipeline.clone())
    }

    async fn status_updater(&self, progress_bar: ProgressBar) -> Result<bool> {
        if EXIT_SIGNAL.load(SeqCst) > 0 {
            progress_bar.println("Exit detected, handling chunks in buffer. If there was a problem, please contact the coordinator for help. If you got notified by the coordinator, please destroy the USB drive containing your keys. Press 10 times to force quit.");
            progress_bar.set_message("");
            progress_bar.set_length(0);
            progress_bar.finish();
            return Ok(true);
        }
        let chunk_info = self.get_chunk_info().await?;
        let num_chunks = chunk_info.num_chunks;
        progress_bar.set_length(num_chunks as u64);
        let num_non_contributed_chunks = chunk_info.num_non_contributed;

        let participant_locked_chunks = self.get_participant_locked_chunks_display()?;
        if participant_locked_chunks.len() > 0 {
            progress_bar.set_message(&format!(
                "{} {} {}...",
                match self.participation_mode {
                    ParticipationMode::Contribute => "Contributing to",
                    ParticipationMode::Verify => "Verifying",
                },
                if participant_locked_chunks.len() > 1 {
                    "chunks"
                } else {
                    "chunk"
                },
                participant_locked_chunks.join(", "),
            ));
            progress_bar.set_position((num_chunks - num_non_contributed_chunks) as u64);
        } else if num_non_contributed_chunks == 0 {
            info!("Successfully contributed, thank you for participation! Waiting to see if you're still needed... Don't turn this off! ");
            progress_bar.set_position(num_chunks as u64);
            if !self.exit_when_finished_contributing && !chunk_info.shutdown_signal {
                progress_bar.set_message("Successfully contributed! Don't turn this off yet, you might still be needed. Thank you for participating!");
            } else {
                progress_bar.set_message("Successfully contributed! Please destroy the USB drive containing your keys. Thank you for participating!");
                progress_bar.finish();
                return Ok(true);
            }
        } else {
            progress_bar.set_position((num_chunks - num_non_contributed_chunks) as u64);
            progress_bar.set_message(&format!("Waiting for an available chunk...",));
        }

        Ok(false)
    }

    fn choose_chunk_id(&self, ceremony: &FilteredChunks) -> Result<String> {
        let chunk_ids_from_pipeline: HashSet<String> = {
            let mut chunk_ids = vec![];
            let pipeline = self.get_pipeline_snapshot()?;
            for lane in &[
                PipelineLane::Download,
                PipelineLane::Process,
                PipelineLane::Upload,
            ] {
                for chunk_id in pipeline
                    .get(lane)
                    .ok_or(ContributeError::LaneWasNullError(lane.to_string()))?
                {
                    chunk_ids.push(chunk_id.clone());
                }
            }
            chunk_ids.into_iter().collect()
        };
        let locked_chunk_ids_from_ceremony: HashSet<String> = {
            ceremony
                .chunks
                .iter()
                .filter(|c| c.lock_holder == Some(self.participant_id.clone()))
                .map(|c| c.chunk_id.clone())
                .collect()
        };
        for locked_chunk_id in locked_chunk_ids_from_ceremony {
            if !chunk_ids_from_pipeline.contains(&locked_chunk_id) {
                return Ok(locked_chunk_id);
            }
        }

        let incomplete_chunks = self.get_non_contributed_and_available_chunks(&ceremony)?;
        Ok(incomplete_chunks
            .choose(&mut rand::thread_rng())
            .ok_or(ContributeError::CouldNotChooseChunkError)?
            .clone())
    }

    fn add_chunk_id_to_download_lane(&self, chunk_id: &str) -> Result<bool> {
        let lane = &PipelineLane::Download;
        let max_in_lane = match *lane {
            PipelineLane::Download => self.max_in_download_lane,
            PipelineLane::Process => self.max_in_process_lane,
            PipelineLane::Upload => self.max_in_upload_lane,
        };
        let mut pipeline = PIPELINE
            .write()
            .expect("Should have opened pipeline for writing");

        let lane_list = pipeline
            .get_mut(lane)
            .ok_or(ContributeError::LaneWasNullError(lane.to_string()))?;
        if lane_list.contains(&chunk_id.to_string()) || lane_list.len() >= max_in_lane {
            return Ok(false);
        }
        lane_list.push(chunk_id.to_string());
        debug!(
            "Chunk ID {} added successfully to lane {}. Current pipeline is: {:?}",
            chunk_id,
            lane,
            pipeline.deref()
        );
        Ok(true)
    }

    fn remove_chunk_id_from_lane_if_exists(
        &self,
        lane: &PipelineLane,
        chunk_id: &str,
    ) -> Result<bool> {
        let mut pipeline = PIPELINE
            .write()
            .expect("Should have opened pipeline for writing");

        let lane_list = pipeline
            .get_mut(lane)
            .ok_or(ContributeError::LaneWasNullError(lane.to_string()))?;
        if !lane_list.contains(&chunk_id.to_string()) {
            return Ok(false);
        }
        lane_list.retain(|c| c.as_str() != chunk_id);
        debug!(
            "Chunk ID {} removed successfully from lane {}. Current pipeline is: {:?}",
            chunk_id,
            lane,
            pipeline.deref()
        );
        Ok(true)
    }

    async fn move_chunk_id_from_lane_to_lane(
        &self,
        from: &PipelineLane,
        to: &PipelineLane,
        chunk_id: &str,
    ) -> Result<bool> {
        let max_in_lane = match *to {
            PipelineLane::Download => self.max_in_download_lane,
            PipelineLane::Process => self.max_in_process_lane,
            PipelineLane::Upload => self.max_in_upload_lane,
        };
        {
            let mut pipeline = PIPELINE
                .write()
                .expect("Should have opened pipeline for writing");

            {
                let to_list = pipeline
                    .get_mut(to)
                    .ok_or(ContributeError::LaneWasNullError(to.to_string()))?;

                if to_list.len() >= max_in_lane {
                    return Ok(false);
                }
            }
            {
                let from_list = pipeline
                    .get_mut(from)
                    .ok_or(ContributeError::LaneWasNullError(from.to_string()))?;
                if !from_list.contains(&chunk_id.to_string()) {
                    return Err(ContributeError::LaneDidNotContainChunkWithIDError(
                        from.to_string(),
                        chunk_id.to_string(),
                    )
                    .into());
                }
                from_list.retain(|c| c.as_str() != chunk_id);
            }

            {
                let to_list = pipeline
                    .get_mut(to)
                    .ok_or(ContributeError::LaneWasNullError(to.to_string()))?;

                if to_list.contains(&chunk_id.to_string()) {
                    return Err(ContributeError::LaneAlreadyContainsChunkWithIDError(
                        to.to_string(),
                        chunk_id.to_string(),
                    )
                    .into());
                }
                to_list.push(chunk_id.to_string());
            }
            debug!(
                "Chunk ID {} moved successfully from lane {} to lane {}. Current pipeline is: {:?}",
                chunk_id,
                from,
                to,
                pipeline.deref()
            );
            Ok(true)
        }
    }

    async fn wait_and_move_chunk_id_from_lane_to_lane(
        &self,
        from: &PipelineLane,
        to: &PipelineLane,
        chunk_id: &str,
    ) -> Result<()> {
        loop {
            if EXITING.load(SeqCst) {
                return Err(ContributeError::GotExitSignalError.into());
            }
            match self
                .move_chunk_id_from_lane_to_lane(from, to, chunk_id)
                .await?
            {
                true => {
                    self.set_status_update_signal();
                    return Ok(());
                }
                false => {
                    tokio::time::delay_for(
                        Duration::seconds(DELAY_WAIT_FOR_PIPELINE_SECS).to_std()?,
                    )
                    .await;
                }
            }
        }
    }

    async fn run<E: PairingEngine>(&mut self) -> Result<()> {
        loop {
            self.wait_for_available_spot_in_lane(&PipelineLane::Download)
                .await?;
            let chunk_info = self.get_chunk_info().await?;

            let num_non_contributed_chunks = chunk_info.num_non_contributed;

            let incomplete_chunks = self.get_non_contributed_and_available_chunks(&chunk_info)?;
            if incomplete_chunks.len() == 0 {
                if num_non_contributed_chunks == 0 {
                    remove_file_if_exists(&self.challenge_filename)?;
                    remove_file_if_exists(&self.challenge_hash_filename)?;
                    remove_file_if_exists(&self.response_filename)?;
                    remove_file_if_exists(&self.response_hash_filename)?;
                    remove_file_if_exists(&self.new_challenge_filename)?;
                    remove_file_if_exists(&self.new_challenge_hash_filename)?;
                    return Ok(());
                } else {
                    tokio::time::delay_for(
                        Duration::seconds(DELAY_WAIT_FOR_PIPELINE_SECS).to_std()?,
                    )
                    .await;
                    continue;
                }
            }
            let chunk_id = self.choose_chunk_id(&chunk_info)?;
            if !self.add_chunk_id_to_download_lane(&chunk_id)? {
                continue;
            }
            self.chosen_chunk_id = Some(chunk_id.to_string());
            self.lock_chunk(&chunk_id).await?;
            self.set_status_update_signal();

            let (chunk_index, chunk) = self.get_chunk_download_info(&chunk_id).await?;

            let (file_to_upload, contributed_or_verified_data) = match self.participation_mode {
                ParticipationMode::Contribute => {
                    remove_file_if_exists(&self.challenge_filename)?;
                    remove_file_if_exists(&self.challenge_hash_filename)?;
                    let parameters =
                        create_parameters_for_chunk::<E>(&chunk_info.parameters, chunk_index)?;
                    let download_url = self.get_download_url_of_last_challenge(&chunk)?;
                    match self.upload_mode {
                        UploadMode::Auto => {
                            if download_url.contains("blob.core.windows.net") {
                                download_file_from_azure_async(
                                    &download_url,
                                    challenge_size(&parameters),
                                    &self.challenge_filename,
                                )
                                .await?;
                            } else {
                                download_file_direct_async(&download_url, &self.challenge_filename)
                                    .await?;
                            }
                        }
                        UploadMode::Azure => {
                            download_file_from_azure_async(
                                &download_url,
                                challenge_size(&parameters),
                                &self.challenge_filename,
                            )
                            .await?;
                        }
                        UploadMode::Direct => {
                            download_file_direct_async(&download_url, &self.challenge_filename)
                                .await?;
                        }
                    }
                    self.wait_and_move_chunk_id_from_lane_to_lane(
                        &PipelineLane::Download,
                        &PipelineLane::Process,
                        &chunk_id,
                    )
                    .await?;
                    let seed = SEED.read().expect("Should have been able to read seed");
                    let exposed_seed = seed
                        .as_ref()
                        .ok_or(ContributeError::SeedWasNoneError)
                        .expect("Seed should not have been none")
                        .expose_secret();
                    let rng = derive_rng_from_seed(&exposed_seed[..]);
                    let start = Instant::now();
                    remove_file_if_exists(&self.response_filename)?;
                    remove_file_if_exists(&self.response_hash_filename)?;
                    let (
                        challenge_filename,
                        challenge_hash_filename,
                        response_filename,
                        response_hash_filename,
                        force_correctness_checks,
                        batch_exp_mode,
                    ) = (
                        self.challenge_filename.clone(),
                        self.challenge_hash_filename.clone(),
                        self.response_filename.clone(),
                        self.response_hash_filename.clone(),
                        self.force_correctness_checks.clone(),
                        self.batch_exp_mode.clone(),
                    );
                    let h = spawn_quiet(move || {
                        contribute(
                            &challenge_filename,
                            &challenge_hash_filename,
                            &response_filename,
                            &response_hash_filename,
                            upgrade_correctness_check_config(
                                DEFAULT_CONTRIBUTE_CHECK_INPUT_CORRECTNESS,
                                force_correctness_checks,
                            ),
                            batch_exp_mode,
                            &parameters,
                            rng,
                        );
                    });
                    let result = h.join();
                    if !result.is_ok() {
                        if let Some(panic_value) = result.panic_value_as_str() {
                            error!("Contribute failed: {}", panic_value);
                            return Err(ContributeError::FailedRunningContributeError(
                                panic_value.to_string(),
                            )
                            .into());
                        } else {
                            error!("Contribute failed: no panic value");
                            return Err(ContributeError::FailedRunningContributeError(
                                "no panic value".to_string(),
                            )
                            .into());
                        }
                    }
                    let duration = start.elapsed();
                    let processor_data = if !self.disable_sysinfo {
                        Some(collect_processor_data()?)
                    } else {
                        None
                    };
                    let contributed_data = ContributedData {
                        challenge_hash: read_hash_from_file(&self.challenge_hash_filename)?,
                        response_hash: read_hash_from_file(&self.response_hash_filename)?,
                        contribution_duration: Some(duration.as_millis() as u64),
                        processor_data,
                    };

                    (
                        &self.response_filename,
                        serde_json::to_value(contributed_data)?,
                    )
                }
                ParticipationMode::Verify => {
                    remove_file_if_exists(&self.challenge_filename)?;
                    remove_file_if_exists(&self.challenge_hash_filename)?;
                    remove_file_if_exists(&self.response_filename)?;
                    remove_file_if_exists(&self.response_hash_filename)?;
                    let parameters =
                        create_parameters_for_chunk::<E>(&chunk_info.parameters, chunk_index)?;
                    let challenge_download_url =
                        self.get_download_url_of_last_challenge_for_verifying(&chunk)?;
                    let response_download_url = self.get_download_url_of_last_response(&chunk)?;
                    match self.upload_mode {
                        UploadMode::Auto => {
                            if challenge_download_url.contains("blob.core.windows.net") {
                                download_file_from_azure_async(
                                    &challenge_download_url,
                                    challenge_size(&parameters),
                                    &self.challenge_filename,
                                )
                                .await?;
                            } else {
                                download_file_direct_async(
                                    &challenge_download_url,
                                    &self.challenge_filename,
                                )
                                .await?;
                            }
                            if response_download_url.contains("blob.core.windows.net") {
                                download_file_from_azure_async(
                                    &response_download_url,
                                    response_size(&parameters),
                                    &self.response_filename,
                                )
                                .await?;
                            } else {
                                download_file_direct_async(
                                    &response_download_url,
                                    &self.response_filename,
                                )
                                .await?;
                            }
                        }
                        UploadMode::Azure => {
                            download_file_from_azure_async(
                                &challenge_download_url,
                                challenge_size(&parameters),
                                &self.challenge_filename,
                            )
                            .await?;
                            download_file_from_azure_async(
                                &response_download_url,
                                response_size(&parameters),
                                &self.response_filename,
                            )
                            .await?;
                        }
                        UploadMode::Direct => {
                            download_file_direct_async(
                                &challenge_download_url,
                                &self.challenge_filename,
                            )
                            .await?;
                            download_file_direct_async(
                                &response_download_url,
                                &self.response_filename,
                            )
                            .await?;
                        }
                    }
                    self.wait_and_move_chunk_id_from_lane_to_lane(
                        &PipelineLane::Download,
                        &PipelineLane::Process,
                        &chunk_id,
                    )
                    .await?;
                    let start = Instant::now();
                    remove_file_if_exists(&self.new_challenge_filename)?;
                    remove_file_if_exists(&self.new_challenge_hash_filename)?;

                    let (
                        challenge_filename,
                        challenge_hash_filename,
                        response_filename,
                        response_hash_filename,
                        new_challenge_filename,
                        new_challenge_hash_filename,
                        force_correctness_checks,
                        subgroup_check_mode,
                    ) = (
                        self.challenge_filename.clone(),
                        self.challenge_hash_filename.clone(),
                        self.response_filename.clone(),
                        self.response_hash_filename.clone(),
                        self.new_challenge_filename.clone(),
                        self.new_challenge_hash_filename.clone(),
                        self.force_correctness_checks.clone(),
                        self.subgroup_check_mode.clone(),
                    );
                    let h = spawn_quiet(move || {
                        transform_pok_and_correctness(
                            &challenge_filename,
                            &challenge_hash_filename,
                            upgrade_correctness_check_config(
                                DEFAULT_VERIFY_CHECK_INPUT_CORRECTNESS,
                                force_correctness_checks,
                            ),
                            &response_filename,
                            &response_hash_filename,
                            upgrade_correctness_check_config(
                                DEFAULT_VERIFY_CHECK_OUTPUT_CORRECTNESS,
                                force_correctness_checks,
                            ),
                            &new_challenge_filename,
                            &new_challenge_hash_filename,
                            subgroup_check_mode,
                            &parameters,
                        );
                    });
                    let result = h.join();
                    if !result.is_ok() {
                        if let Some(panic_value) = result.panic_value_as_str() {
                            error!("Verification failed: {}", panic_value);
                            return Err(ContributeError::FailedRunningVerificationError(
                                panic_value.to_string(),
                            )
                            .into());
                        } else {
                            error!("Verification failed: no panic value");
                            return Err(ContributeError::FailedRunningVerificationError(
                                "no panic value".to_string(),
                            )
                            .into());
                        }
                    }
                    let duration = start.elapsed();
                    let verified_data = VerifiedData {
                        challenge_hash: read_hash_from_file(&self.challenge_hash_filename)?,
                        response_hash: read_hash_from_file(&self.response_hash_filename)?,
                        new_challenge_hash: read_hash_from_file(&self.new_challenge_hash_filename)?,
                        verification_duration: Some(duration.as_millis() as u64),
                    };

                    (
                        &self.new_challenge_filename,
                        serde_json::to_value(verified_data)?,
                    )
                }
            };

            self.wait_and_move_chunk_id_from_lane_to_lane(
                &PipelineLane::Process,
                &PipelineLane::Upload,
                &chunk_id,
            )
            .await?;
            let upload_url = self.get_upload_url(&chunk_id).await?;
            let authorization = get_authorization_value(
                &self.private_key,
                "POST",
                &Url::parse(&upload_url)?.path().trim_start_matches("/"),
            )?;

            match self.upload_mode {
                UploadMode::Auto => {
                    if upload_url.contains("blob.core.windows.net") {
                        upload_file_to_azure_async(file_to_upload, &upload_url).await?
                    } else {
                        upload_file_direct_async(&authorization, file_to_upload, &upload_url)
                            .await?
                    }
                }
                UploadMode::Azure => {
                    upload_file_to_azure_async(file_to_upload, &upload_url).await?
                }
                UploadMode::Direct => {
                    upload_file_direct_async(&authorization, file_to_upload, &upload_url).await?
                }
            }
            let signed_data = SignedData {
                signature: sign_json(&self.private_key, &contributed_or_verified_data)?,
                data: contributed_or_verified_data,
            };

            self.notify_contribution(&chunk_id, serde_json::to_value(signed_data)?)
                .await?;

            self.remove_chunk_id_from_lane_if_exists(&PipelineLane::Upload, &chunk_id)?;
            self.set_status_update_signal();
        }
    }

    fn get_participant_locked_chunks_display(&self) -> Result<Vec<String>> {
        let mut chunk_ids = vec![];
        let pipeline = self.get_pipeline_snapshot()?;
        for lane in &[
            PipelineLane::Download,
            PipelineLane::Process,
            PipelineLane::Upload,
        ] {
            for chunk_id in pipeline
                .get(lane)
                .ok_or(ContributeError::LaneWasNullError(lane.to_string()))?
            {
                chunk_ids.push(format!("{} ({})", chunk_id.clone(), lane));
            }
        }
        Ok(chunk_ids)
    }

    async fn release_locked_chunks(&self, ceremony: &FilteredChunks) -> Result<()> {
        let chunk_ids = ceremony
            .chunks
            .iter()
            .filter(|c| c.lock_holder == Some(self.participant_id.clone()))
            .map(|c| c.chunk_id.clone());
        for chunk_id in chunk_ids {
            self.unlock_chunk(&chunk_id, None).await?;
        }
        Ok(())
    }

    fn get_non_contributed_and_available_chunks(
        &self,
        ceremony: &FilteredChunks,
    ) -> Result<Vec<String>> {
        let mut non_contributed = vec![];

        for chunk in ceremony.chunks.iter() {
            if chunk.lock_holder.is_none() {
                non_contributed.push(chunk.chunk_id.clone());
            }
        }

        Ok(non_contributed)
    }

    fn get_download_url_of_last_challenge(&self, chunk: &ChunkDownloadInfo) -> Result<String> {
        let url = chunk.last_challenge_url.clone().ok_or(
            ContributeError::VerifiedLocationWasNoneForChunkID(chunk.chunk_id.to_string()),
        )?;
        Ok(url)
    }

    fn get_download_url_of_last_challenge_for_verifying(
        &self,
        chunk: &ChunkDownloadInfo,
    ) -> Result<String> {
        let url = chunk.previous_challenge_url.clone().ok_or(
            ContributeError::VerifiedLocationWasNoneForChunkID(chunk.chunk_id.to_string()),
        )?;
        Ok(url)
    }

    fn get_download_url_of_last_response(&self, chunk: &ChunkDownloadInfo) -> Result<String> {
        let url = chunk.last_response_url.clone().ok_or(
            ContributeError::ContributedLocationWasNoneForChunkID(chunk.chunk_id.to_string()),
        )?;
        Ok(url)
    }

    async fn get_chunk_download_info(&self, chunk_id: &str) -> Result<(usize, ChunkDownloadInfo)> {
        let get_path = format!("chunks/{}/info", chunk_id);
        let get_chunk_url = self.server_url.join(&get_path)?;
        let client = reqwest::Client::new();
        let response = client
            .get(get_chunk_url.as_str())
            .header(CONTENT_LENGTH, 0)
            .send()
            .await?
            .error_for_status()?;
        let data = response.text().await?;
        let chunk: ChunkDownloadInfo =
            serde_json::from_str::<Response<ChunkDownloadInfo>>(&data)?.result;
        Ok((chunk_id.parse::<usize>()?, chunk))
    }

    #[allow(unused)]
    #[deprecated]
    async fn get_ceremony(&self) -> Result<Ceremony> {
        let ceremony_url = self.server_url.join("ceremony")?;
        let client = reqwest::Client::builder().gzip(true).build()?;
        let response = client
            .get(ceremony_url.as_str())
            .header(CONTENT_LENGTH, 0)
            .send()
            .await?
            .error_for_status()?;
        let data = response.text().await?;
        let ceremony: Ceremony = serde_json::from_str::<Response<Ceremony>>(&data)?.result;
        Ok(ceremony)
    }

    async fn get_chunk_info(&self) -> Result<FilteredChunks> {
        let get_path = match self.participation_mode {
            ParticipationMode::Contribute => format!("contributor/{}/chunks", self.participant_id),
            ParticipationMode::Verify => format!("verifier/chunks"),
        };
        let ceremony_url = self.server_url.join(&get_path)?;
        let client = reqwest::Client::builder().gzip(true).build()?;
        let response = client
            .get(ceremony_url.as_str())
            .header(CONTENT_LENGTH, 0)
            .send()
            .await?
            .error_for_status()?;
        let data = response.text().await?;
        let ceremony: FilteredChunks =
            serde_json::from_str::<Response<FilteredChunks>>(&data)?.result;
        Ok(ceremony)
    }

    async fn lock_chunk(&self, chunk_id: &str) -> Result<()> {
        let lock_path = format!("chunks/{}/lock", chunk_id);
        let lock_chunk_url = self.server_url.join(&lock_path)?;
        let client = reqwest::Client::new();
        let authorization = get_authorization_value(&self.private_key, "POST", &lock_path)?;
        client
            .post(lock_chunk_url.as_str())
            .header(AUTHORIZATION, authorization)
            .header(CONTENT_LENGTH, 0)
            .send()
            .await?
            .error_for_status()?;
        Ok(())
    }

    async fn unlock_chunk(&self, chunk_id: &str, error: Option<String>) -> Result<()> {
        let unlock_path = format!("chunks/{}/unlock", chunk_id);
        let unlock_chunk_url = self.server_url.join(&unlock_path)?;
        let client = reqwest::Client::new();
        let authorization = get_authorization_value(&self.private_key, "POST", &unlock_path)?;
        client
            .post(unlock_chunk_url.as_str())
            .header(AUTHORIZATION, authorization)
            .json(&UnlockBody { error })
            .send()
            .await?
            .error_for_status()?;
        Ok(())
    }

    async fn get_upload_url(&self, chunk_id: &str) -> Result<String> {
        let upload_request_path = format!("chunks/{}/contribution", chunk_id);
        let upload_request_url = self.server_url.join(&upload_request_path)?;
        let client = reqwest::Client::new();
        let authorization =
            get_authorization_value(&self.private_key, "GET", &upload_request_path)?;
        let response: Response<ContributionUploadUrl> = client
            .get(upload_request_url.as_str())
            .header(AUTHORIZATION, authorization)
            .header(CONTENT_LENGTH, 0)
            .send()
            .await?
            .error_for_status()?
            .json()
            .await?;
        Ok(response.result.write_url)
    }

    async fn notify_contribution(&self, chunk_id: &str, body: serde_json::Value) -> Result<()> {
        let notify_path = format!("chunks/{}/contribution", chunk_id);
        let notify_url = self.server_url.join(&notify_path)?;
        let client = reqwest::Client::new();
        let authorization = get_authorization_value(&self.private_key, "POST", &notify_path)?;
        client
            .post(notify_url.as_str())
            .header(AUTHORIZATION, authorization)
            .json(&body)
            .send()
            .await?
            .error_for_status()?;
        Ok(())
    }
}

<<<<<<< HEAD
#[tokio::main]
async fn main() {
    let _obj = keep_awake::inhibit("Plumo setup contribute", "This will take a while");
=======
fn main() {
>>>>>>> 7c3d33b4
    ctrlc::set_handler(move || {
        println!("Got ctrl+c...");
        SHOULD_UPDATE_STATUS.store(true, SeqCst);
        EXIT_SIGNAL.fetch_add(1, SeqCst);
        if EXIT_SIGNAL.load(SeqCst) >= 10 {
            println!("Force quitting...");
            std::process::exit(0);
        }
    })
    .expect("Error setting Ctrl-C handler");

    let opts: ContributeOpts = ContributeOpts::parse_args_default_or_exit();
    let mut rt = if opts.free_threads > 0 {
        let max_threads = num_cpus::get();
        let threads = max_threads - opts.free_threads;
        rayon::ThreadPoolBuilder::new()
            .num_threads(threads)
            .build_global()
            .unwrap();
        tokio::runtime::Builder::new()
            .threaded_scheduler()
            .enable_all()
            .core_threads(threads)
            .build()
            .unwrap()
    } else {
        tokio::runtime::Builder::new()
            .threaded_scheduler()
            .enable_all()
            .build()
            .unwrap()
    };
    rt.block_on(async {
        let log_path = std::path::Path::new(&opts.log_path);
        let appender = tracing_appender::rolling::never(
            log_path.parent().unwrap(),
            log_path.file_name().unwrap(),
        );
        let (non_blocking, _guard) = tracing_appender::non_blocking(appender);
        tracing_subscriber::fmt()
            .json()
            .with_env_filter(EnvFilter::from_default_env())
            .with_writer(non_blocking)
            .init();

        let (seed, private_key, attestation) =
            read_keys(&opts.keys_path, opts.unsafe_passphrase, true)
                .expect("Should have loaded Plumo setup keys");

        *SEED.write().expect("Should have been able to write seed") = Some(seed);

        write_attestation_to_file(&attestation, &opts.attestation_path)
            .expect("Should have written attestation to file");
        let contribute = Contribute::new(&opts, private_key.expose_secret())
            .expect("Should have been able to create a contribute.");
        match contribute.run_and_catch_errors::<BW6_761>().await {
            Err(e) => panic!("Got error from contribute: {}", e.to_string()),
            _ => {}
        }
    });
}<|MERGE_RESOLUTION|>--- conflicted
+++ resolved
@@ -1161,13 +1161,8 @@
     }
 }
 
-<<<<<<< HEAD
-#[tokio::main]
-async fn main() {
+fn main() {
     let _obj = keep_awake::inhibit("Plumo setup contribute", "This will take a while");
-=======
-fn main() {
->>>>>>> 7c3d33b4
     ctrlc::set_handler(move || {
         println!("Got ctrl+c...");
         SHOULD_UPDATE_STATUS.store(true, SeqCst);
