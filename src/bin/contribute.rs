--- conflicted
+++ resolved
@@ -231,6 +231,7 @@
     async fn run_and_catch_errors<E: PairingEngine>(&self) -> Result<()> {
         let delay_after_error_duration =
             Duration::seconds(DELAY_AFTER_ERROR_DURATION_SECS).to_std()?;
+        let delay_poll_ceremony_duration = Duration::seconds(DELAY_POLL_CEREMONY_SECS).to_std()?;
         let progress_bar = ProgressBar::new(0);
         let progress_style = ProgressStyle::default_bar()
             .template("{spinner:.green} [{elapsed_precise}] [{bar:40.cyan/blue}] {pos}/{len} {msg}")
@@ -370,28 +371,18 @@
     }
 
     async fn status_updater(&self, progress_bar: ProgressBar) -> Result<bool> {
-<<<<<<< HEAD
         if EXIT_SIGNAL.load(SeqCst) > 0 {
             progress_bar.set_message("Exit detected, handling chunks in buffer. If there was a problem, please contact the coordinator for help. If you got notified by the coordinator, please destroy the USB drive containing your keys. Press 10 times to force quit.");
             progress_bar.set_length(0);
             progress_bar.finish();
             return Ok(true);
         }
-
-        let ceremony = self.get_ceremony().await?;
-        progress_bar.set_length(ceremony.chunks.len() as u64);
-        let non_contributed_chunks =
-            self.get_non_contributed_chunks(&ceremony, &self.participation_mode)?;
-
-        let participant_locked_chunks = self.get_participant_locked_chunks_display()?;
-=======
         let chunk_info = self.get_chunk_info().await?;
         let num_chunks = chunk_info.num_chunks;
         progress_bar.set_length(num_chunks as u64);
         let non_contributed_chunks = self.get_non_contributed_chunks(&chunk_info)?;
 
         let participant_locked_chunks = self.get_participant_locked_chunks_display(&chunk_info)?;
->>>>>>> 86bfc405
         if participant_locked_chunks.len() > 0 {
             progress_bar.set_message(&format!(
                 "{} {} {}...",
@@ -418,14 +409,8 @@
                 return Ok(true);
             }
         } else {
-<<<<<<< HEAD
-            progress_bar
-                .set_position((ceremony.chunks.len() - non_contributed_chunks.len()) as u64);
-            progress_bar.set_message(&format!("waiting for an available chunk...",));
-=======
             progress_bar.set_position((num_chunks - non_contributed_chunks.len()) as u64);
             progress_bar.set_message(&format!("Waiting for an available chunk...",));
->>>>>>> 86bfc405
         }
 
         Ok(false)
@@ -847,18 +832,10 @@
                 .await?;
 
             self.remove_chunk_id_from_lane_if_exists(&PipelineLane::Upload, &chunk_id)?;
-            self.set_status_update_signal();
-        }
-    }
-
-<<<<<<< HEAD
+        }
+    }
+
     fn get_participant_locked_chunks_display(&self) -> Result<Vec<String>> {
-=======
-    fn get_participant_locked_chunks_display(
-        &self,
-        ceremony: &FilteredChunks,
-    ) -> Result<Vec<String>> {
->>>>>>> 86bfc405
         let mut chunk_ids = vec![];
         let pipeline = self.get_pipeline_snapshot()?;
         for lane in &[
