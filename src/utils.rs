--- conflicted
+++ resolved
@@ -212,11 +212,7 @@
     format!("0x{}", address.encode_hex::<String>())
 }
 
-<<<<<<< HEAD
-#[derive(Debug, Clone)]
-=======
 #[derive(Debug, Clone, Copy)]
->>>>>>> c5faf66b
 pub enum UploadMode {
     Auto,
     Azure,
@@ -232,11 +228,7 @@
     }
 }
 
-<<<<<<< HEAD
-#[derive(Debug, PartialEq, Clone)]
-=======
 #[derive(Debug, PartialEq, Clone, Copy)]
->>>>>>> c5faf66b
 pub enum ParticipationMode {
     Contribute,
     Verify,
