const ADDRESS_LENGTH: usize = 20;

use std::{
    fs::{copy, remove_file, File},
    io::{Read, Write},
    path::Path,
    str::FromStr,
};

use crate::blobstore::{upload_access_key, upload_sas};
<<<<<<< HEAD
use crate::data_structs::Parameters;
=======
use crate::data_structs::{Ceremony, PlumoSetupKeys, ProcessorData};
>>>>>>> 9ac3413b
use crate::error::{UtilsError, VerifyTranscriptError};
use anyhow::Result;
use ethers::types::{Address, Signature};
use hex::ToHex;
use phase1::{ContributionMode, Phase1Parameters, ProvingSystem};
use reqwest::header::{AUTHORIZATION, CONTENT_TYPE};
use secrecy::{ExposeSecret, SecretString, SecretVec};
use serde::Serialize;
use sysinfo::{ProcessorExt, System, SystemExt};
use zexe_algebra::PairingEngine;

pub fn copy_file_if_exists(file_path: &str, dest_path: &str) -> Result<()> {
    if Path::new(file_path).exists() {
        copy(file_path, dest_path)?;
    }
    Ok(())
}

pub fn download_file(url: &str, file_path: &str) -> Result<()> {
    remove_file_if_exists(file_path)?;
    let mut resp = reqwest::blocking::get(url)?.error_for_status()?;
    let mut out = File::create(file_path)?;
    resp.copy_to(&mut out)?;
    Ok(())
}

pub async fn download_file_async(url: &str, file_path: &str) -> Result<()> {
    remove_file_if_exists(file_path)?;
    let mut resp = reqwest::get(url).await?.error_for_status()?;
    let mut out = File::create(file_path)?;
    while let Some(chunk) = resp.chunk().await? {
        out.write(&chunk)?;
    }
    Ok(())
}

pub async fn upload_file_to_azure_async(file_path: &str, url: &str) -> Result<()> {
    upload_sas(file_path, url).await?;
    Ok(())
}

pub async fn upload_file_to_azure_with_access_key_async(
    file_path: &str,
    access_key: &str,
    account: &str,
    container: &str,
    path: &str,
) -> Result<()> {
    upload_access_key(file_path, access_key, account, container, path).await?;
    Ok(())
}

pub async fn upload_file_direct_async(
    authorization: &str,
    file_path: &str,
    url: &str,
) -> Result<()> {
    let mut file = File::open(file_path)?;
    let mut contents = Vec::new();
    file.read_to_end(&mut contents)?;

    let client = reqwest::Client::new();
    client
        .post(url)
        .header(AUTHORIZATION, authorization)
        .header(CONTENT_TYPE, "application/octet-stream")
        .body(contents)
        .send()
        .await?
        .error_for_status()?;
    Ok(())
}

pub fn vrs_to_rsv(rsv: &str) -> String {
    format!("{}{}{}", &rsv[2..66], &rsv[66..130], &rsv[..2])
}

pub fn remove_file_if_exists(file_path: &str) -> Result<()> {
    if Path::new(file_path).exists() {
        remove_file(file_path)?;
    }
    Ok(())
}

use ethers::signers::{LocalWallet, Signer};

pub fn verify_signed_data<T: Serialize>(data: &T, signature: &str, id: &str) -> Result<()> {
    let signature = Signature::from_str(&signature[2..])?;
    let serialized_data = serde_json::to_string(data)?;

    let deserialized_id = hex::decode(&id[2..])?;
    if deserialized_id.len() != ADDRESS_LENGTH {
        return Err(VerifyTranscriptError::IDWrongLength(deserialized_id.len()).into());
    }
    let mut address = [0u8; ADDRESS_LENGTH];
    address.copy_from_slice(&deserialized_id);
    let address = Address::from(address);
    signature.verify(serialized_data, address)?;

    Ok(())
}

pub fn read_hash_from_file(file_name: &str) -> Result<String> {
    let mut hash = vec![];
    File::open(file_name)
        .expect("Should have opened hash file.")
        .read_to_end(&mut hash)
        .expect("Should have read hash file.");
    let hash_hex = hex::encode(&hash);
    Ok(hash_hex)
}

pub fn proving_system_from_str(proving_system_str: &str) -> Result<ProvingSystem> {
    let proving_system = match proving_system_str {
        "groth16" => ProvingSystem::Groth16,
        "marlin" => ProvingSystem::Marlin,
        _ => {
            return Err(VerifyTranscriptError::UnsupportedProvingSystemError(
                proving_system_str.to_string(),
            )
            .into());
        }
    };
    Ok(proving_system)
}

pub fn check_challenge_hashes_same(a: &str, b: &str) -> Result<()> {
    if a != b {
        return Err(VerifyTranscriptError::WrongChallengeHash(a.to_string(), b.to_string()).into());
    }

    Ok(())
}

pub fn check_response_hashes_same(a: &str, b: &str) -> Result<()> {
    if a != b {
        return Err(VerifyTranscriptError::WrongResponseHash(a.to_string(), b.to_string()).into());
    }

    Ok(())
}

pub fn check_new_challenge_hashes_same(a: &str, b: &str) -> Result<()> {
    if a != b {
        return Err(
            VerifyTranscriptError::WrongNewChallengeHash(a.to_string(), b.to_string()).into(),
        );
    }

    Ok(())
}

pub fn get_authorization_value(
    private_key: &LocalWallet,
    method: &str,
    path: &str,
) -> Result<String> {
<<<<<<< HEAD
    let address = Address::from(private_key).encode_hex::<String>();
    let message = format!("{} /{}", method.to_lowercase(), path.to_lowercase());
    let signature = private_key.sign(message).to_string();
    let authorization = format!("Celo 0x{}:0x{}", address, signature);
=======
    let address = private_key.address().encode_hex::<String>();
    let message = format!("{} {}", method.to_lowercase(), path.to_lowercase());
    let signature: Signature = futures::executor::block_on(private_key.sign_message(message))?;
    let authorization = format!("Celo 0x{}:0x{}", address, signature.to_string());
>>>>>>> 9ac3413b
    Ok(authorization)
}

pub fn create_parameters_for_chunk<E: PairingEngine>(
    ceremony_parameters: &Parameters,
    chunk_index: usize,
) -> Result<Phase1Parameters<E>> {
    let proving_system = proving_system_from_str(ceremony_parameters.proving_system.as_str())?;
    let parameters = Phase1Parameters::<E>::new_chunk(
        ContributionMode::Chunked,
        chunk_index,
        ceremony_parameters.chunk_size,
        proving_system,
        ceremony_parameters.power,
        ceremony_parameters.batch_size,
    );
    Ok(parameters)
}

pub fn create_full_parameters<E: PairingEngine>(
    ceremony_parameters: &Parameters,
) -> Result<Phase1Parameters<E>> {
    let proving_system = proving_system_from_str(ceremony_parameters.proving_system.as_str())?;
    let parameters = Phase1Parameters::<E>::new_full(
        proving_system,
        ceremony_parameters.power,
        ceremony_parameters.batch_size,
    );
    Ok(parameters)
}

pub fn sign_json(private_key: &LocalWallet, value: &serde_json::Value) -> Result<String> {
    let message = serde_json::to_string(value)?;
    let signature: Signature = futures::executor::block_on(private_key.sign_message(message))?;
    Ok(format!("0x{}", signature.to_string()))
}

pub fn address_to_string(address: &Address) -> String {
    format!("0x{}", address.encode_hex::<String>())
}

#[derive(Debug, Clone, Copy)]
pub enum UploadMode {
    Auto,
    Azure,
    Direct,
}

pub fn upload_mode_from_str(upload_mode: &str) -> Result<UploadMode> {
    match upload_mode {
        "auto" => Ok(UploadMode::Auto),
        "azure" => Ok(UploadMode::Azure),
        "direct" => Ok(UploadMode::Direct),
        _ => Err(UtilsError::UnknownUploadModeError(upload_mode.to_string()).into()),
    }
}

#[derive(Debug, PartialEq, Clone, Copy)]
pub enum ParticipationMode {
    Contribute,
    Verify,
}

pub fn participation_mode_from_str(participation_mode: &str) -> Result<ParticipationMode> {
    match participation_mode {
        "contribute" => Ok(ParticipationMode::Contribute),
        "verify" => Ok(ParticipationMode::Verify),
        _ => Err(UtilsError::UnknownParticipationModeError(participation_mode.to_string()).into()),
    }
}

fn decrypt(passphrase: &SecretString, encrypted: &str) -> Result<Vec<u8>> {
    let decoded = SecretVec::new(hex::decode(encrypted)?);
    let decryptor = age::Decryptor::new(decoded.expose_secret().as_slice())?;
    let mut output = vec![];
    if let age::Decryptor::Passphrase(decryptor) = decryptor {
        let mut reader = decryptor.decrypt(passphrase, None)?;
        reader.read_to_end(&mut output)?;
    } else {
        return Err(UtilsError::UnsupportedDecryptorError.into());
    }

    Ok(output)
}

pub fn read_keys(
    keys_path: &str,
    should_use_stdin: bool,
) -> Result<(SecretVec<u8>, SecretVec<u8>)> {
    let mut contents = String::new();
    std::fs::File::open(&keys_path)?.read_to_string(&mut contents)?;
    let keys: PlumoSetupKeys = serde_json::from_str(&contents)?;
    let description = "Enter your Plumo setup passphrase:";
    let passphrase = if should_use_stdin {
        println!("{}", description);
        SecretString::new(rpassword::read_password()?)
    } else {
        age::cli_common::read_secret(description, "Passphrase", None)
            .map_err(|_| UtilsError::CouldNotReadPassphraseError)?
    };
    let plumo_seed = SecretVec::new(decrypt(&passphrase, &keys.encrypted_seed)?);
    let plumo_private_key = SecretVec::new(decrypt(&passphrase, &keys.encrypted_private_key)?);

    Ok((plumo_seed, plumo_private_key))
}

pub fn collect_processor_data() -> Result<Vec<ProcessorData>> {
    let s = System::new();
    let processors = s
        .get_processors()
        .iter()
        .map(|p| ProcessorData {
            name: p.get_name().to_string(),
            brand: p.get_brand().to_string(),
            frequency: p.get_frequency().to_string(),
        })
        .collect();
    Ok(processors)
}<|MERGE_RESOLUTION|>--- conflicted
+++ resolved
@@ -8,11 +8,7 @@
 };
 
 use crate::blobstore::{upload_access_key, upload_sas};
-<<<<<<< HEAD
-use crate::data_structs::Parameters;
-=======
-use crate::data_structs::{Ceremony, PlumoSetupKeys, ProcessorData};
->>>>>>> 9ac3413b
+use crate::data_structs::{Ceremony, Parameters, PlumoSetupKeys, ProcessorData};
 use crate::error::{UtilsError, VerifyTranscriptError};
 use anyhow::Result;
 use ethers::types::{Address, Signature};
@@ -170,17 +166,10 @@
     method: &str,
     path: &str,
 ) -> Result<String> {
-<<<<<<< HEAD
-    let address = Address::from(private_key).encode_hex::<String>();
+    let address = private_key.address().encode_hex::<String>();
     let message = format!("{} /{}", method.to_lowercase(), path.to_lowercase());
-    let signature = private_key.sign(message).to_string();
-    let authorization = format!("Celo 0x{}:0x{}", address, signature);
-=======
-    let address = private_key.address().encode_hex::<String>();
-    let message = format!("{} {}", method.to_lowercase(), path.to_lowercase());
     let signature: Signature = futures::executor::block_on(private_key.sign_message(message))?;
     let authorization = format!("Celo 0x{}:0x{}", address, signature.to_string());
->>>>>>> 9ac3413b
     Ok(authorization)
 }
 
