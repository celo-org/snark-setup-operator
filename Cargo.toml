[package]
name = "snark-setup-operator"
version = "0.1.0"
authors = ["Kobi Gurkan <kobigurk@gmail.com>"]
edition = "2018"

[dependencies]
anyhow = "1"
azure_core = { git = "https://github.com/Azure/azure-sdk-for-rust", package = "azure_core", default-features = false }
azure_storage = { git = "https://github.com/Azure/azure-sdk-for-rust", package = "azure_storage", default-features = false, features = ["blob"] }
tokio = { version = "0.2", features = [ "full" ] }
byteorder = "1.3.4"
retry = "1.1.0"
serde_json = { version = "1.0", features = [ "preserve_order" ] }
serde = { version = "1.0", features = [ "derive" ] }
chrono = {version = "0.4", features = [ "serde" ] }
gumdrop = { version = "0.7" }
url = { version = "2" }
thiserror = { version = "1" }
tracing = "0.1"
tracing-appender = "0.1.1"
tracing-subscriber = "0.2"
ethers = { git = "https://github.com/gakonst/ethers-rs", features = ["celo"] }
hex = "0.4"
<<<<<<< HEAD
phase1 = { git = "https://github.com/mrsmkl/snark-setup", package = "phase1", rev = "3a8337ffaae979e26ee9dcf67a939d5f219830da" }
phase1-cli = { git = "https://github.com/mrsmkl/snark-setup", package = "phase1-cli", rev = "3a8337ffaae979e26ee9dcf67a939d5f219830da" }
rand = "0.7"
reqwest = { version = "0.10", features = [ "blocking", "stream", "gzip" ] }
setup-utils = { git = "https://github.com/mrsmkl/snark-setup", package = "setup-utils", rev = "3a8337ffaae979e26ee9dcf67a939d5f219830da" }
=======
phase1 = { git = "https://github.com/celo-org/snark-setup", package = "phase1", rev = "796e023c45dbee7e342a17e7219b937f12dd9869" }
phase1-cli = { git = "https://github.com/celo-org/snark-setup", package = "phase1-cli", rev = "796e023c45dbee7e342a17e7219b937f12dd9869" }
rand = "0.7"
reqwest = { version = "0.10", features = [ "blocking", "stream", "gzip" ] }
setup-utils = { git = "https://github.com/celo-org/snark-setup", package = "setup-utils", rev = "796e023c45dbee7e342a17e7219b937f12dd9869" }
>>>>>>> 50a53852
secrecy = { version = "0.7" }
ctrlc = "3.1.7"
indicatif = "0.15.0"
zexe_algebra = { git = "https://github.com/celo-org/zexe", rev = "02ee669fa43059b55918210e025183e572cc249d", package = "algebra", default-features = false, features = [ "bw6_761", "bls12_377" ] }
openssl-sys = { version = "0.9", features = ["vendored"]}
age = { git = "https://github.com/str4d/rage", version = "0.4.0", features = [ "cli-common", "armor" ] }
bincode = "1.3"
panic-control = "0.1.4"
lazy_static = "1.4.0"
futures = "0.3"
futures-retry = "0.5.0"
sysinfo = { version = "0.15.3", optional = true }
blake2 = "0.9"
rpassword = "5.0.0"
keep-awake = { git = "https://github.com/mrsmkl/keep-awake-rs", rev = "63da170407e4ced0e9bbaf42b380fceea6436ea6" }
rayon = "1.4"
num_cpus = "1.13"
ring = "0.16.19"
cfg-if = "1.0"

[features]
default = [ "bw6_asm", "sysinfo" ]
cuda = [ "zexe_algebra/cuda" ]
bw6_asm = [ "zexe_algebra/force_bw6_asm" ]

[patch.'https://github.com/scipr-lab/zexe']
zexe_algebra_core = { git = "https://github.com/celo-org/zexe", rev = "02ee669fa43059b55918210e025183e572cc249d", package = "algebra-core", default-features = false, features = ["derive"] }
zexe_algebra = { git = "https://github.com/celo-org/zexe", rev = "02ee669fa43059b55918210e025183e572cc249d", package = "algebra", default-features = false, features = ["ed_on_bls12_381", "bls12_381", "bls12_377"] }
zexe_fft = { git = "https://github.com/celo-org/zexe", rev = "02ee669fa43059b55918210e025183e572cc249d", package = "ff-fft", default-features = false, features = ["ed_on_bls12_381", "bls12_381", "bls12_377"] }
zexe_bench_utils = { git = "https://github.com/celo-org/zexe", rev = "02ee669fa43059b55918210e025183e572cc249d", package = "bench-utils", default-features = false, features = ["ed_on_bls12_381", "bls12_381", "bls12_377"] }
zexe_r1cs_core = { git = "https://github.com/celo-org/zexe", rev = "02ee669fa43059b55918210e025183e572cc249d", package = "r1cs-core", default-features = false, features = ["ed_on_bls12_381", "bls12_381", "bls12_377"] }
<|MERGE_RESOLUTION|>--- conflicted
+++ resolved
@@ -22,19 +22,11 @@
 tracing-subscriber = "0.2"
 ethers = { git = "https://github.com/gakonst/ethers-rs", features = ["celo"] }
 hex = "0.4"
-<<<<<<< HEAD
 phase1 = { git = "https://github.com/mrsmkl/snark-setup", package = "phase1", rev = "3a8337ffaae979e26ee9dcf67a939d5f219830da" }
 phase1-cli = { git = "https://github.com/mrsmkl/snark-setup", package = "phase1-cli", rev = "3a8337ffaae979e26ee9dcf67a939d5f219830da" }
 rand = "0.7"
 reqwest = { version = "0.10", features = [ "blocking", "stream", "gzip" ] }
 setup-utils = { git = "https://github.com/mrsmkl/snark-setup", package = "setup-utils", rev = "3a8337ffaae979e26ee9dcf67a939d5f219830da" }
-=======
-phase1 = { git = "https://github.com/celo-org/snark-setup", package = "phase1", rev = "796e023c45dbee7e342a17e7219b937f12dd9869" }
-phase1-cli = { git = "https://github.com/celo-org/snark-setup", package = "phase1-cli", rev = "796e023c45dbee7e342a17e7219b937f12dd9869" }
-rand = "0.7"
-reqwest = { version = "0.10", features = [ "blocking", "stream", "gzip" ] }
-setup-utils = { git = "https://github.com/celo-org/snark-setup", package = "setup-utils", rev = "796e023c45dbee7e342a17e7219b937f12dd9869" }
->>>>>>> 50a53852
 secrecy = { version = "0.7" }
 ctrlc = "3.1.7"
 indicatif = "0.15.0"
