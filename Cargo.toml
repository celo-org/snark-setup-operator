--- conflicted
+++ resolved
@@ -22,19 +22,11 @@
 tracing-subscriber = "0.2"
 ethers = "0.1.3"
 hex = "0.4"
-<<<<<<< HEAD
-phase1 = { git = "https://github.com/celo-org/snark-setup", package = "phase1", rev = "9130e315f0e8985723fa4715d59406e1303c693d" }
-phase1-cli = { git = "https://github.com/celo-org/snark-setup", package = "phase1-cli", rev = "9130e315f0e8985723fa4715d59406e1303c693d" }
-rand = "0.7"
-reqwest = { version = "0.10", features = [ "blocking", "stream", "gzip" ] }
-setup-utils = { git = "https://github.com/celo-org/snark-setup", package = "setup-utils", rev = "9130e315f0e8985723fa4715d59406e1303c693d" }
-=======
 phase1 = { git = "https://github.com/celo-org/snark-setup", package = "phase1", rev = "6d5a1d53286ae1a1d9dc3b7d2d43d296f4ab6296" }
 phase1-cli = { git = "https://github.com/celo-org/snark-setup", package = "phase1-cli", rev = "6d5a1d53286ae1a1d9dc3b7d2d43d296f4ab6296" }
 rand = "0.7"
 reqwest = { version = "0.10", features = [ "blocking", "stream", "gzip" ] }
 setup-utils = { git = "https://github.com/celo-org/snark-setup", package = "setup-utils", rev = "6d5a1d53286ae1a1d9dc3b7d2d43d296f4ab6296" }
->>>>>>> c5faf66b
 secrecy = { version = "0.7" }
 indicatif = "0.15.0"
 zexe_algebra = { git = "https://github.com/celo-org/zexe", rev = "ba217a777e8b09b59037a2a3408a0c5812ec65fb", package = "algebra", default-features = false, features = ["bw6_761", "bls12_377"] }
