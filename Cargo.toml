[package]
name = "snark-setup-operator"
version = "0.1.0"
authors = ["Kobi Gurkan <kobigurk@gmail.com>"]
edition = "2018"

[dependencies]
anyhow = "1"
azure_core = { git = "https://github.com/Azure/azure-sdk-for-rust", package = "azure_core", default-features = false }
azure_storage = { git = "https://github.com/Azure/azure-sdk-for-rust", package = "azure_storage", default-features = false, features = ["blob"] }
tokio = { version = "0.2", features = [ "full" ] }
byteorder = "1.3.4"
retry = "1.1.0"
serde_json = { version = "1.0", features = [ "preserve_order" ] }
serde = { version = "1.0", features = [ "derive" ] }
chrono = {version = "0.4", features = [ "serde" ] }
gumdrop = { version = "0.7" }
url = { version = "2" }
thiserror = { version = "1" }
tracing = "0.1"
tracing-appender = "0.1.1"
tracing-subscriber = "0.2"
ethers = { git = "https://github.com/gakonst/ethers-rs", features = ["celo"] }
hex = "0.4"
phase1 = { git = "https://github.com/celo-org/snark-setup", package = "phase1", rev = "1d60d9b22dafc1ba5a426317fb4e8fc956e27982" }
phase1-cli = { git = "https://github.com/celo-org/snark-setup", package = "phase1-cli", rev = "1d60d9b22dafc1ba5a426317fb4e8fc956e27982" }
rand = "0.7"
reqwest = { version = "0.10", features = [ "blocking", "stream", "gzip" ] }
setup-utils = { git = "https://github.com/celo-org/snark-setup", package = "setup-utils", rev = "1d60d9b22dafc1ba5a426317fb4e8fc956e27982" }
secrecy = { version = "0.7" }
ctrlc = "3.1.7"
indicatif = "0.15.0"
zexe_algebra = { git = "https://github.com/celo-org/zexe", rev = "181ac2f05dde303f2f295a676c18a3343e6ef22c", package = "algebra", default-features = false, features = [ "bw6_761", "bls12_377" ] }
openssl-sys = { version = "0.9", features = ["vendored"]}
age = { git = "https://github.com/str4d/rage", version = "0.4.0", features = [ "cli-common", "armor" ] }
bincode = "1.3"
panic-control = "0.1.4"
lazy_static = "1.4.0"
futures = "0.3"
futures-retry = "0.5.0"
sysinfo = "0.15.3"
blake2 = "0.9"
rpassword = "5.0.0"
<<<<<<< HEAD
keep-awake = { git = "https://github.com/mrsmkl/keep-awake-rs", rev = "63da170407e4ced0e9bbaf42b380fceea6436ea6" }
=======
rayon = "1.4"
num_cpus = "1.13"

[features]
default = [ "bw6_asm" ]
cuda = [ "zexe_algebra/cuda" ]
bw6_asm = [ "zexe_algebra/force_bw6_asm" ]
>>>>>>> 7c3d33b4

[patch.'https://github.com/scipr-lab/zexe']
zexe_algebra_core = { git = "https://github.com/celo-org/zexe", rev = "181ac2f05dde303f2f295a676c18a3343e6ef22c", package = "algebra-core", default-features = false, features = ["derive"] }
zexe_algebra = { git = "https://github.com/celo-org/zexe", rev = "181ac2f05dde303f2f295a676c18a3343e6ef22c", package = "algebra", default-features = false, features = ["ed_on_bls12_381", "bls12_381", "bls12_377"] }
zexe_fft = { git = "https://github.com/celo-org/zexe", rev = "181ac2f05dde303f2f295a676c18a3343e6ef22c", package = "ff-fft", default-features = false, features = ["ed_on_bls12_381", "bls12_381", "bls12_377"] }
zexe_bench_utils = { git = "https://github.com/celo-org/zexe", rev = "181ac2f05dde303f2f295a676c18a3343e6ef22c", package = "bench-utils", default-features = false, features = ["ed_on_bls12_381", "bls12_381", "bls12_377"] }
zexe_r1cs_core = { git = "https://github.com/celo-org/zexe", rev = "181ac2f05dde303f2f295a676c18a3343e6ef22c", package = "r1cs-core", default-features = false, features = ["ed_on_bls12_381", "bls12_381", "bls12_377"] }<|MERGE_RESOLUTION|>--- conflicted
+++ resolved
@@ -41,9 +41,7 @@
 sysinfo = "0.15.3"
 blake2 = "0.9"
 rpassword = "5.0.0"
-<<<<<<< HEAD
 keep-awake = { git = "https://github.com/mrsmkl/keep-awake-rs", rev = "63da170407e4ced0e9bbaf42b380fceea6436ea6" }
-=======
 rayon = "1.4"
 num_cpus = "1.13"
 
@@ -51,7 +49,6 @@
 default = [ "bw6_asm" ]
 cuda = [ "zexe_algebra/cuda" ]
 bw6_asm = [ "zexe_algebra/force_bw6_asm" ]
->>>>>>> 7c3d33b4
 
 [patch.'https://github.com/scipr-lab/zexe']
 zexe_algebra_core = { git = "https://github.com/celo-org/zexe", rev = "181ac2f05dde303f2f295a676c18a3343e6ef22c", package = "algebra-core", default-features = false, features = ["derive"] }
